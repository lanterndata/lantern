#include <postgres.h>

#include "hnsw/validate_index.h"

#include <access/heapam.h> /* relation_open */
#include <catalog/index.h> /* IndexGetRelation */
#include <inttypes.h>      /* PRIu32 */
#include <math.h>
#include <stdint.h>         /* UINT32_MAX */
#include <string.h>         /* bzero */
#include <utils/memutils.h> /* AllocSetContextCreate */

#include "hnsw.h"
#include "hnsw/external_index.h" /* HnswIndexHeaderPage */
#include "hnsw/options.h"        /* ldb_HnswGetM */
#include "hnsw/utils.h"          /* ldb_invariant */
#include "usearch.h"

/* vi infix here is for Validate Index */

enum ldb_vi_block_type
{
    LDB_VI_BLOCK_UNKNOWN,
    LDB_VI_BLOCK_HEADER,
    LDB_VI_BLOCK_BLOCKMAP,
    LDB_VI_BLOCK_NODES,
    LDB_VI_BLOCK_CODEBOOK,
    LDB_VI_BLOCK_NR,
};

/* represents PostgreSQL block in the index */
struct ldb_vi_block
{
    enum ldb_vi_block_type vp_type;
    uint32_t               vp_nodes_nr;
};

static_assert(sizeof(ldb_unaligned_slot_union_t) == 6, "index validation assumes neighbor id is 6 bytes");
static_assert(sizeof(ldb_unaligned_slot_union_t) == LANTERN_SLOT_SIZE,
              "index validation assumes neighbor id is 6 bytes");

/*
 * Represents a stored usearch node.
 * Assumes that usearch node has label, dim (size in bytes of the vector
 * at the end) and neighbors on different levels.
 *
 * Please adjust ldb_vi_read_node_carefully() in case if on-storage format changes.
 */
struct ldb_vi_node
{
    BlockNumber     vn_block;  /* in the index */
    OffsetNumber    vn_offset; /* within vn_block */
    uint32          vn_id;     /* HnswIndexTuple.id */
    usearch_label_t vn_label;
    uint32          vn_level;         /* HnswIndexTuple.level, usearch index_gt::level_t */
    uint32         *vn_neighbors_nr;  /* number of neighbors for each level */
    uint32        **vn_neighbors_old; /* array of arrays of *4byte* neighbor IDs for each level */

    ldb_unaligned_slot_union_t **vn_neighbors; /* array of arrays of neighbors for each level */
};

static void ldb_vi_read_pq_codebook(Relation             index,
                                    HnswIndexHeaderPage *index_header,

                                    struct ldb_vi_block *vi_blocks,
                                    BlockNumber          blocks_nr)
{
    LDB_UNUSED(index);
    if(blocks_nr < 1) return;
    int num_clusters = 256;
    for(int i = 0; i < ceil((float)((num_clusters)*index_header->vector_dim * sizeof(float)) / BLCKSZ); i++) {
        vi_blocks[ i + 1 ].vp_type = LDB_VI_BLOCK_CODEBOOK;
    }
}

/* Read a part of the node. Also advance tape_pos by chunk_size. */
static void ldb_vi_read_node_chunk(const struct ldb_vi_node *vi_node,
                                   void                     *chunk,
                                   size_t                    chunk_size,
                                   const char               *chunk_name,
                                   void                     *tape,
                                   unsigned                 *tape_pos,
                                   unsigned                  tape_size)
{
    if(*tape_pos + chunk_size > tape_size) {
        elog(ERROR,
             "Error reading %s: tape_pos=%u + _chunk_size=%zu > tape_size=%u for "
             "block=%" PRIu32 " offset=%" PRIu16 " node_id=%" PRIu32,
             chunk_name,
             *tape_pos,
             chunk_size,
             tape_size,
             vi_node->vn_block,
             vi_node->vn_offset,
             vi_node->vn_id);
    }
    memcpy(chunk, (char *)tape + *tape_pos, chunk_size);
    *tape_pos += chunk_size;
}

#define LDB_VI_READ_NODE_CHUNK(_vi_node, _chunk, _tape, _tape_pos, _tape_size) \
    ldb_vi_read_node_chunk((_vi_node), &(_chunk), sizeof(_chunk), #_chunk, (_tape), (_tape_pos), (_tape_size))

/* See "Load nodes one by one" loop in usearch index_gt::load() */
static void ldb_vi_read_node_carefully(void               *node_tape,
                                       unsigned            node_tape_size,
                                       uint32              vector_size_bytes,
                                       const uint32        M,
                                       const uint32        index_storage_version,
                                       struct ldb_vi_node *vi_node,
                                       uint32              nodes_nr)
{
<<<<<<< HEAD
    // <<<<<<< HEAD
    // unsigned tape_pos = 0;
    // uint16   level_on_tape;
    // uint32   neighbors_nr;
    // uint32   neighbors_max;
    // uint32  *neighbors_old;
    // uint32   unused_neighbor_slot_old;
    //
    // ldb_unaligned_slot_union_t *neighbors;
    // ldb_unaligned_slot_union_t  unused_neighbor_slot;
    //
    // LDB_VI_READ_NODE_CHUNK(vi_node, vi_node->vn_label, node_tape, &tape_pos, node_tape_size);
    // LDB_VI_READ_NODE_CHUNK(vi_node, level_on_tape, node_tape, &tape_pos, node_tape_size);
    //
    // if(level_on_tape != vi_node->vn_level) {
    //     elog(ERROR,
    //          "level_on_tape=%" PRIu32 " != vi_node->vn_level=%" PRIu32
    //          " for "
    //          "node_id=%" PRIu32 " block=%" PRIu32 " offset=%" PRIu16,
    //          level_on_tape,
    //          vi_node->vn_level,
    //          vi_node->vn_id,
    //          vi_node->vn_block,
    //          vi_node->vn_offset);
    // }
    // /*
    //  * Now read lists of neighbors for each level.
    //  * See the comment for usearch neighbors_ref_t for the description of neighbors for one level.
    //  * See usearch precompute_ for the max numbers of neighbors for each level.
    //  * See usearch neighbors_ for the layour of neighbors for different levels on the tape.
    //  *
    //  * connectivity is M
    //  * connectivity_max_base is M * base_level_multiple()
    //  *
    //  * base_level_multiple() in usearch is 2.
    //  */
    // vi_node->vn_neighbors_nr = palloc_array(typeof(*(vi_node->vn_neighbors_nr)), vi_node->vn_level + 1);
    // vi_node->vn_neighbors = palloc_array(typeof(*(vi_node->vn_neighbors)), vi_node->vn_level + 1);
    // vi_node->vn_neighbors_old = palloc_array(typeof(*(vi_node->vn_neighbors_old)), vi_node->vn_level + 1);
    // for(uint32 level = 0; level <= vi_node->vn_level; ++level) {
    //     neighbors_max = level == 0 ? M * 2 : M;
    //     LDB_VI_READ_NODE_CHUNK(vi_node, neighbors_nr, node_tape, &tape_pos, node_tape_size);
    //
    //     if(neighbors_nr > neighbors_max) {
    //         elog(ERROR,
    //              "neighbors_nr=%" PRIu32 " > neighbors_max=%" PRIu32
    //              " for "
    //              "level=%" PRIu32
    //              " tape_pos=%u node_tape_size=%u "
    //              "node_id=%" PRIu32 " block=%" PRIu32 " offset=%" PRIu16,
    //              neighbors_nr,
    //              neighbors_max,
    //              level,
    //              tape_pos,
    //              node_tape_size,
    //              vi_node->vn_id,
    //              vi_node->vn_block,
    //              vi_node->vn_offset);
    //     }
    //     neighbors_old = palloc_array(typeof(*neighbors_old), neighbors_nr);
    //     neighbors = palloc_array(typeof(*neighbors), neighbors_nr);
    //     for(uint32 i = 0; i < neighbors_nr; ++i) {
    //         bool is_error = true;
    //         if(index_storage_version == LDB_WAL_VERSION_NUMBER) {
    //             LDB_VI_READ_NODE_CHUNK(vi_node, neighbors[ i ], node_tape, &tape_pos, node_tape_size);
    //             // is_error = *(uint32 *)&neighbors[ i ] >= nodes_nr;
    //             is_error = false;
    //         } else {
    //             elog(ERROR, "Unknown index_storage_version=%x", index_storage_version);
    //         }
    //
    //         if(is_error) {
    //             elog(ERROR,
    //                  "neighbors[%" PRIu32 "]=%" PRIu32 " >= nodes_nr=%" PRIu32
    //                  " for "
    //                  "neighbors_nr=%" PRIu32 " neighbors_max=%" PRIu32 " level=%" PRIu32
    //                  " tape_pos=%u node_tape_size=%u "
    //                  "node_id=%" PRIu32 " block=%" PRIu32 " offset=%" PRIu16,
    //                  i,
    //                  *(uint32 *)&neighbors[ i ],
    //                  nodes_nr,
    //                  neighbors_nr,
    //                  neighbors_max,
    //                  level,
    //                  tape_pos,
    //                  node_tape_size,
    //                  vi_node->vn_id,
    //                  vi_node->vn_block,
    //                  vi_node->vn_offset);
    //         }
    //     }
    //
    //     if(index_storage_version == LDB_WAL_VERSION_NUMBER) {
    //         for(uint32 i = neighbors_nr; i < neighbors_max; ++i) {
    //             LDB_VI_READ_NODE_CHUNK(vi_node, unused_neighbor_slot, node_tape, &tape_pos, node_tape_size);
    //         }
    //         vi_node->vn_neighbors[ level ] = neighbors;
    //     } else {
    //         // condition has been chacked above already, sowe would have thrown by now
    //         assert(false);
    //     }
    //     vi_node->vn_neighbors_nr[ level ] = neighbors_nr;
    // }
    // /* the vector of floats is at the end */
    // tape_pos += vector_size_bytes;
    // if(tape_pos != node_tape_size) {
    //     elog(ERROR,
    //          "tape_pos=%u != node_tape_size=%u for "
    //          "node_id=%" PRIu32 " block=%" PRIu32 " offset=%" PRIu16,
    //          tape_pos,
    //          node_tape_size,
    //          vi_node->vn_id,
    //          vi_node->vn_block,
    //          vi_node->vn_offset);
    // }
    // unsigned tape_pos = 0;
    // uint16   level_on_tape;
    // uint32   neighbors_nr;
    // uint32   neighbors_max;
    // uint32  *neighbors_old;
    // uint32   unused_neighbor_slot_old;
    //
    // ldb_unaligned_slot_union_t *neighbors;
    // ldb_unaligned_slot_union_t  unused_neighbor_slot;
    //
    // LDB_VI_READ_NODE_CHUNK(vi_node, vi_node->vn_label, node_tape, &tape_pos, node_tape_size);
    // LDB_VI_READ_NODE_CHUNK(vi_node, level_on_tape, node_tape, &tape_pos, node_tape_size);
    //
    // if(level_on_tape != vi_node->vn_level) {
    //     elog(ERROR,
    //          "level_on_tape=%" PRIu32 " != vi_node->vn_level=%" PRIu32
    //          " for "
    //          "node_id=%" PRIu32 " block=%" PRIu32 " offset=%" PRIu16,
    //          level_on_tape,
    //          vi_node->vn_level,
    //          vi_node->vn_id,
    //          vi_node->vn_block,
    //          vi_node->vn_offset);
    // }
=======
    unsigned tape_pos = 0;
    uint16   level_on_tape;
    uint32   neighbors_nr;
    uint32   neighbors_max;
    uint32  *neighbors_old;

    ldb_unaligned_slot_union_t *neighbors;
    ldb_unaligned_slot_union_t  unused_neighbor_slot;

    LDB_VI_READ_NODE_CHUNK(vi_node, vi_node->vn_label, node_tape, &tape_pos, node_tape_size);
    LDB_VI_READ_NODE_CHUNK(vi_node, level_on_tape, node_tape, &tape_pos, node_tape_size);

    if(level_on_tape != vi_node->vn_level) {
        elog(ERROR,
             "level_on_tape=%" PRIu32 " != vi_node->vn_level=%" PRIu32
             " for "
             "node_id=%" PRIu32 " block=%" PRIu32 " offset=%" PRIu16,
             level_on_tape,
             vi_node->vn_level,
             vi_node->vn_id,
             vi_node->vn_block,
             vi_node->vn_offset);
    }
>>>>>>> a26ff7ed
    /*
     * Now read lists of neighbors for each level.
     * See the comment for usearch neighbors_ref_t for the description of neighbors for one level.
     * See usearch precompute_ for the max numbers of neighbors for each level.
     * See usearch neighbors_ for the layour of neighbors for different levels on the tape.
     *
     * connectivity is M
     * connectivity_max_base is M * base_level_multiple()
     *
     * base_level_multiple() in usearch is 2.
     */
    //     vi_node->vn_neighbors_nr = palloc_array(typeof(*(vi_node->vn_neighbors_nr)), vi_node->vn_level + 1);
    //     vi_node->vn_neighbors = palloc_array(typeof(*(vi_node->vn_neighbors)), vi_node->vn_level + 1);
    //     vi_node->vn_neighbors_old = palloc_array(typeof(*(vi_node->vn_neighbors_old)), vi_node->vn_level + 1);
    //     for(uint32 level = 0; level <= vi_node->vn_level; ++level) {
    //         neighbors_max = level == 0 ? M * 2 : M;
    //         LDB_VI_READ_NODE_CHUNK(vi_node, neighbors_nr, node_tape, &tape_pos, node_tape_size);
    //
    //         if(neighbors_nr > neighbors_max) {
    //             elog(ERROR,
    //                  "neighbors_nr=%" PRIu32 " > neighbors_max=%" PRIu32
    //                  " for "
    //                  "level=%" PRIu32
    //                  " tape_pos=%u node_tape_size=%u "
    //                  "node_id=%" PRIu32 " block=%" PRIu32 " offset=%" PRIu16,
    //                  neighbors_nr,
    //                  neighbors_max,
    //                  level,
    //                  tape_pos,
    //                  node_tape_size,
    //                  vi_node->vn_id,
    //                  vi_node->vn_block,
    //                  vi_node->vn_offset);
    //         }
    //         neighbors_old = palloc_array(typeof(*neighbors_old), neighbors_nr);
    //         neighbors = palloc_array(typeof(*neighbors), neighbors_nr);
    //         for(uint32 i = 0; i < neighbors_nr; ++i) {
    //             bool is_error = true;
    //             if(index_storage_version == LDB_WAL_VERSION_NUMBER) {
    //                 LDB_VI_READ_NODE_CHUNK(vi_node, neighbors[ i ], node_tape, &tape_pos, node_tape_size);
    //                 // is_error = *(uint32 *)&neighbors[ i ] >= nodes_nr;
    //                 is_error = false;
    //             } else {
    //                 elog(ERROR, "Unknown index_storage_version=%x", index_storage_version);
    //             }
    //
    //             if(is_error) {
    //                 elog(ERROR,
    //                      "neighbors[%" PRIu32 "]=%" PRIu32 " >= nodes_nr=%" PRIu32
    //                      " for "
    //                      "neighbors_nr=%" PRIu32 " neighbors_max=%" PRIu32 " level=%" PRIu32
    //                      " tape_pos=%u node_tape_size=%u "
    //                      "node_id=%" PRIu32 " block=%" PRIu32 " offset=%" PRIu16,
    //                      i,
    //                      *(uint32 *)&neighbors[ i ],
    //                      nodes_nr,
    //                      neighbors_nr,
    //                      neighbors_max,
    //                      level,
    //                      tape_pos,
    //                      node_tape_size,
    //                      vi_node->vn_id,
    //                      vi_node->vn_block,
    //                      vi_node->vn_offset);
    //             }
    //         }
    //
    //         if(index_storage_version == LDB_WAL_VERSION_NUMBER) {
    //             for(uint32 i = neighbors_nr; i < neighbors_max; ++i) {
    //                 LDB_VI_READ_NODE_CHUNK(vi_node, unused_neighbor_slot, node_tape, &tape_pos, node_tape_size);
    //             }
    //             vi_node->vn_neighbors[ level ] = neighbors;
    //         } else {
    //             // condition has been chacked above already, sowe would have thrown by now
    //             assert(false);
    //         }
    //         vi_node->vn_neighbors_nr[ level ] = neighbors_nr;
    //     }
    //     /* the vector of floats is at the end */
    //     tape_pos += vector_size_bytes;
    //     if(tape_pos != node_tape_size) {
    //         elog(ERROR,
    //              "tape_pos=%u != node_tape_size=%u for "
    //              "node_id=%" PRIu32 " block=%" PRIu32 " offset=%" PRIu16,
    //              tape_pos,
    //              node_tape_size,
    //              vi_node->vn_id,
    //              vi_node->vn_block,
    //              vi_node->vn_offset);
    //     }
    // >>>>>>> origin/main
}

#undef LDB_VI_READ_NODE_CHUNK

static void ldb_vi_read_nodes(Relation                   index,
                              const HnswIndexHeaderPage *index_header,
                              struct ldb_vi_block       *vi_blocks,
                              BlockNumber                blocks_nr,
                              struct ldb_vi_node        *vi_nodes,
                              uint32                     nodes_nr)
{
<<<<<<< HEAD
    // <<<<<<< HEAD
    // /* see usearch_init_options_t.quantization in PopulateUsearchOpts() */
    // const size_t scalar_size = sizeof(float);
    //
    // for(uint32_t i = 0; i < nodes_nr; ++i) {
    //     if(vi_nodes[ i ].vn_block == InvalidBlockNumber)
    //         elog(ERROR, "vi_nodes[%" PRIu32 "].vn_block == InvalidBlockNumber", vi_nodes[ i ].vn_block);
    // }
    // for(BlockNumber block = 0; block < blocks_nr; ++block) {
    //     if(vi_blocks[ block ].vp_type != LDB_VI_BLOCK_NODES) continue;
    //     Buffer buf = ReadBuffer(index, block);
    //     LockBuffer(buf, BUFFER_LOCK_SHARE);
    //     Page page = BufferGetPage(buf);
    //
    //     if(PageGetMaxOffsetNumber(page) < FirstOffsetNumber)
    //         elog(ERROR, "block=%" PRIu32 " is supposed to have nodes but it doesn't have any", block);
    //
    //     for(OffsetNumber offset = FirstOffsetNumber; offset <= PageGetMaxOffsetNumber(page);
    //         offset = OffsetNumberNext(offset)) {
    //         ItemId          item_id = PageGetItemId(page, offset);
    //         HnswIndexTuple *index_tuple = (HnswIndexTuple *)PageGetItem(page, item_id);
    //         unsigned        index_tuple_length = ItemIdGetLength(item_id);
    //         uint32          node_id;
    //         uint32          vector_size_bytes;
    //
    //         if(index_header->pq) {
    //             vector_size_bytes = index_header->num_subvectors * 1;
    //         } else {
    //             vector_size_bytes = index_header->vector_dim * scalar_size;
    //         }
    //
    //         if(sizeof(*index_tuple) > index_tuple_length) {
    //             elog(ERROR,
    //                  "sizeof(*index_tuple)=%zu > index_tuple_length=%u for "
    //                  "block=%" PRIu32 " offset=%" PRIu16,
    //                  sizeof(*index_tuple),
    //                  index_tuple_length,
    //                  block,
    //                  offset);
    //         }
    //         node_id = index_tuple->seqid;
    //         if(node_id >= nodes_nr) {
    //             elog(ERROR,
    //                  "node_id=%" PRIu32 " >= nodes_nr=%" PRIu32
    //                  " for "
    //                  "block=%" PRIu32 " offset=%" PRIu16,
    //                  node_id,
    //                  nodes_nr,
    //                  block,
    //                  offset);
    //         }
    //         if(vi_nodes[ node_id ].vn_block != block) {
    //             elog(ERROR,
    //                  "vi_nodes[%" PRIu32 "].vn_block=%" PRIu32 " != block=%" PRIu32
    //                  " for "
    //                  "offset=%" PRIu16,
    //                  node_id,
    //                  vi_nodes[ node_id ].vn_block,
    //                  block,
    //                  offset);
    //         }
    //         if(vi_nodes[ node_id ].vn_offset != InvalidOffsetNumber) {
    //             elog(ERROR,
    //                  "vi_nodes[%" PRIu32 "].vn_offset=%" PRIu32 " != InvalidOffsetNumber=%" PRIu32
    //                  " for "
    //                  "block=%" PRIu32,
    //                  node_id,
    //                  vi_nodes[ node_id ].vn_offset,
    //                  InvalidOffsetNumber,
    //                  block);
    //         }
    //         if(sizeof(*index_tuple) + index_tuple->size != index_tuple_length) {
    //             elog(ERROR,
    //                  "sizeof(*index_tuple)=%zu + index_tuple->size=%" PRIu32
    //                  " != index_tuple_length=%u for "
    //                  "node_id=%" PRIu32 " nodes_nr=%" PRIu32 " block=%" PRIu32 " offset=%" PRIu16,
    //                  sizeof(*index_tuple),
    //                  index_tuple->size,
    //                  index_tuple_length,
    //                  node_id,
    //                  nodes_nr,
    //                  block,
    //                  offset);
    //         }
    //         vi_nodes[ node_id ].vn_offset = offset;
    //         vi_nodes[ node_id ].vn_id = node_id;
    //         vi_nodes[ node_id ].vn_level = index_tuple->level;
    //         ldb_vi_read_node_carefully(&index_tuple->node,
    //                                    index_tuple->size,
    //                                    vector_size_bytes,
    //                                    index_header->m,
    //                                    index_header->version,
    //                                    &vi_nodes[ node_id ],
    //                                    nodes_nr);
    //     }
    //     UnlockReleaseBuffer(buf);
    // }
    // =======
    //     /* see usearch_init_options_t.quantization in PopulateUsearchOpts() */
    //     const size_t scalar_size = sizeof(float);
    //
    //     for(uint32_t i = 0; i < nodes_nr; ++i) {
    //         if(vi_nodes[ i ].vn_block == InvalidBlockNumber)
    //             elog(ERROR, "vi_nodes[%" PRIu32 "].vn_block == InvalidBlockNumber", vi_nodes[ i ].vn_block);
    //     }
    //     for(BlockNumber block = 0; block < blocks_nr; ++block) {
    //         if(vi_blocks[ block ].vp_type != LDB_VI_BLOCK_NODES) continue;
    //         Buffer buf = ReadBuffer(index, block);
    //         LockBuffer(buf, BUFFER_LOCK_SHARE);
    //         Page page = BufferGetPage(buf);
    //
    //         if(PageGetMaxOffsetNumber(page) < FirstOffsetNumber)
    //             elog(ERROR, "block=%" PRIu32 " is supposed to have nodes but it doesn't have any", block);
    //
    //         for(OffsetNumber offset = FirstOffsetNumber; offset <= PageGetMaxOffsetNumber(page);
    //             offset = OffsetNumberNext(offset)) {
    //             ItemId          item_id = PageGetItemId(page, offset);
    //             HnswIndexTuple *index_tuple = (HnswIndexTuple *)PageGetItem(page, item_id);
    //             unsigned        index_tuple_length = ItemIdGetLength(item_id);
    //             uint32          node_id;
    //             uint32          vector_size_bytes;
    //
    //             if(index_header->pq) {
    //                 vector_size_bytes = index_header->num_subvectors * 1;
    //             } else {
    //                 vector_size_bytes = index_header->vector_dim * scalar_size;
    //             }
    //
    //             if(sizeof(*index_tuple) > index_tuple_length) {
    //                 elog(ERROR,
    //                      "sizeof(*index_tuple)=%zu > index_tuple_length=%u for "
    //                      "block=%" PRIu32 " offset=%" PRIu16,
    //                      sizeof(*index_tuple),
    //                      index_tuple_length,
    //                      block,
    //                      offset);
    //             }
    //             node_id = index_tuple->seqid;
    //             if(node_id >= nodes_nr) {
    //                 elog(ERROR,
    //                      "node_id=%" PRIu32 " >= nodes_nr=%" PRIu32
    //                      " for "
    //                      "block=%" PRIu32 " offset=%" PRIu16,
    //                      node_id,
    //                      nodes_nr,
    //                      block,
    //                      offset);
    //             }
    //             if(vi_nodes[ node_id ].vn_block != block) {
    //                 elog(ERROR,
    //                      "vi_nodes[%" PRIu32 "].vn_block=%" PRIu32 " != block=%" PRIu32
    //                      " for "
    //                      "offset=%" PRIu16,
    //                      node_id,
    //                      vi_nodes[ node_id ].vn_block,
    //                      block,
    //                      offset);
    //             }
    //             if(vi_nodes[ node_id ].vn_offset != InvalidOffsetNumber) {
    //                 elog(ERROR,
    //                      "vi_nodes[%" PRIu32 "].vn_offset=%" PRIu32 " != InvalidOffsetNumber=%" PRIu32
    //                      " for "
    //                      "block=%" PRIu32,
    //                      node_id,
    //                      vi_nodes[ node_id ].vn_offset,
    //                      InvalidOffsetNumber,
    //                      block);
    //             }
    //             if(sizeof(*index_tuple) + index_tuple->size != index_tuple_length) {
    //                 elog(ERROR,
    //                      "sizeof(*index_tuple)=%zu + index_tuple->size=%" PRIu32
    //                      " != index_tuple_length=%u for "
    //                      "node_id=%" PRIu32 " nodes_nr=%" PRIu32 " block=%" PRIu32 " offset=%" PRIu16,
    //                      sizeof(*index_tuple),
    //                      index_tuple->size,
    //                      index_tuple_length,
    //                      node_id,
    //                      nodes_nr,
    //                      block,
    //                      offset);
    //             }
    //             vi_nodes[ node_id ].vn_offset = offset;
    //             vi_nodes[ node_id ].vn_id = node_id;
    //             vi_nodes[ node_id ].vn_level = index_tuple->level;
    //             ldb_vi_read_node_carefully(&index_tuple->node,
    //                                        index_tuple->size,
    //                                        vector_size_bytes,
    //                                        index_header->m,
    //                                        index_header->version,
    //                                        &vi_nodes[ node_id ],
    //                                        nodes_nr);
    //         }
    //         UnlockReleaseBuffer(buf);
    //     }
    // >>>>>>> origin/main
=======
    /* see usearch_init_options_t.quantization in PopulateUsearchOpts() */
    const size_t scalar_size = sizeof(float);

    for(uint32_t i = 0; i < nodes_nr; ++i) {
        if(vi_nodes[ i ].vn_block == InvalidBlockNumber)
            elog(ERROR, "vi_nodes[%" PRIu32 "].vn_block == InvalidBlockNumber", vi_nodes[ i ].vn_block);
    }
    for(BlockNumber block = 0; block < blocks_nr; ++block) {
        if(vi_blocks[ block ].vp_type != LDB_VI_BLOCK_NODES) continue;
        Buffer buf = ReadBuffer(index, block);
        LockBuffer(buf, BUFFER_LOCK_SHARE);
        Page page = BufferGetPage(buf);

        if(PageGetMaxOffsetNumber(page) < FirstOffsetNumber)
            elog(ERROR, "block=%" PRIu32 " is supposed to have nodes but it doesn't have any", block);

        for(OffsetNumber offset = FirstOffsetNumber; offset <= PageGetMaxOffsetNumber(page);
            offset = OffsetNumberNext(offset)) {
            ItemId          item_id = PageGetItemId(page, offset);
            HnswIndexTuple *index_tuple = (HnswIndexTuple *)PageGetItem(page, item_id);
            unsigned        index_tuple_length = ItemIdGetLength(item_id);
            uint32          node_id;
            uint32          vector_size_bytes;

            if(index_header->pq) {
                vector_size_bytes = index_header->num_subvectors * 1;
            } else {
                vector_size_bytes = index_header->vector_dim * scalar_size;
            }

            if(sizeof(*index_tuple) > index_tuple_length) {
                elog(ERROR,
                     "sizeof(*index_tuple)=%zu > index_tuple_length=%u for "
                     "block=%" PRIu32 " offset=%" PRIu16,
                     sizeof(*index_tuple),
                     index_tuple_length,
                     block,
                     offset);
            }
            node_id = index_tuple->seqid;
            if(node_id >= nodes_nr) {
                elog(ERROR,
                     "node_id=%" PRIu32 " >= nodes_nr=%" PRIu32
                     " for "
                     "block=%" PRIu32 " offset=%" PRIu16,
                     node_id,
                     nodes_nr,
                     block,
                     offset);
            }
            if(vi_nodes[ node_id ].vn_block != block) {
                elog(ERROR,
                     "vi_nodes[%" PRIu32 "].vn_block=%" PRIu32 " != block=%" PRIu32
                     " for "
                     "offset=%" PRIu16,
                     node_id,
                     vi_nodes[ node_id ].vn_block,
                     block,
                     offset);
            }
            if(vi_nodes[ node_id ].vn_offset != InvalidOffsetNumber) {
                elog(ERROR,
                     "vi_nodes[%" PRIu32 "].vn_offset=%" PRIu32 " != InvalidOffsetNumber=%" PRIu32
                     " for "
                     "block=%" PRIu32,
                     node_id,
                     vi_nodes[ node_id ].vn_offset,
                     InvalidOffsetNumber,
                     block);
            }
            if(sizeof(*index_tuple) + index_tuple->size != index_tuple_length) {
                elog(ERROR,
                     "sizeof(*index_tuple)=%zu + index_tuple->size=%" PRIu32
                     " != index_tuple_length=%u for "
                     "node_id=%" PRIu32 " nodes_nr=%" PRIu32 " block=%" PRIu32 " offset=%" PRIu16,
                     sizeof(*index_tuple),
                     index_tuple->size,
                     index_tuple_length,
                     node_id,
                     nodes_nr,
                     block,
                     offset);
            }
            vi_nodes[ node_id ].vn_offset = offset;
            vi_nodes[ node_id ].vn_id = node_id;
            // node_tupe no longer contains a level field directly. copy it from cpp if need be
            ldb_vi_read_node_carefully(&index_tuple->node,
                                       index_tuple->size,
                                       vector_size_bytes,
                                       index_header->m,
                                       index_header->version,
                                       &vi_nodes[ node_id ],
                                       nodes_nr);
        }
        UnlockReleaseBuffer(buf);
    }
>>>>>>> a26ff7ed
}

static void ldb_vi_print_statistics(struct ldb_vi_block *vi_blocks,
                                    BlockNumber          blocks_nr,
                                    struct ldb_vi_node  *vi_nodes,
                                    uint32               nodes_nr)
{
    // <<<<<<< HEAD
    // BlockNumber last_block = InvalidBlockNumber;
    // uint32      blocks_per_blocktype[ LDB_VI_BLOCK_NR ];
    // uint32      min_nodes_per_block = UINT32_MAX;
    // uint32      max_nodes_per_block = 0;
    // uint32      max_level = 0;
    // uint32     *nodes_per_level;
    // uint64     *edges_per_level;
    // uint32     *min_neighbors_per_level;
    // uint32     *max_neighbors_per_level;
    //
    // bzero(&blocks_per_blocktype, sizeof(blocks_per_blocktype));
    // for(BlockNumber block = 0; block < blocks_nr; ++block) ++blocks_per_blocktype[ vi_blocks[ block ].vp_type ];
    // elog(INFO,
    //      "blocks for: header %" PRIu32 " blockmap %" PRIu32 " nodes %" PRIu32,
    //      blocks_per_blocktype[ LDB_VI_BLOCK_HEADER ],
    //      blocks_per_blocktype[ LDB_VI_BLOCK_BLOCKMAP ],
    //      blocks_per_blocktype[ LDB_VI_BLOCK_NODES ]);
    //
    // for(uint32 i = 0; i < nodes_nr; ++i) ++vi_blocks[ vi_nodes[ i ].vn_block ].vp_nodes_nr;
    // /* because in the next loop the condition is "block > 0" */
    // ldb_invariant(vi_blocks[ 0 ].vp_type == LDB_VI_BLOCK_HEADER, "block 0 should be the header");
    // for(BlockNumber block = blocks_nr - 1; block > 0; --block) {
    //     if(vi_blocks[ block ].vp_type == LDB_VI_BLOCK_NODES) {
    //         last_block = block;
    //         break;
    //     }
    // }
    // for(BlockNumber block = 0; block < blocks_nr; ++block) {
    //     if(vi_blocks[ block ].vp_type == LDB_VI_BLOCK_NODES && block != last_block) {
    //         min_nodes_per_block = Min(min_nodes_per_block, vi_blocks[ block ].vp_nodes_nr);
    //         max_nodes_per_block = Max(max_nodes_per_block, vi_blocks[ block ].vp_nodes_nr);
    //     }
    // }
    // if(blocks_per_blocktype[ LDB_VI_BLOCK_NODES ] == 0) {
    //     elog(INFO, "nodes per block: 0 blocks with nodes");
    // } else if(blocks_per_blocktype[ LDB_VI_BLOCK_NODES ] == 1) {
    //     elog(INFO, "nodes per block: last block %" PRIu32, vi_blocks[ last_block ].vp_nodes_nr);
    // } else {
    //     elog(INFO,
    //          "nodes per block: min (except last) %" PRIu32 " max (except last) %" PRIu32 " last %" PRIu32,
    //          min_nodes_per_block,
    //          max_nodes_per_block,
    //          vi_blocks[ last_block ].vp_nodes_nr);
    // }
    //
    // for(uint32 i = 0; i < nodes_nr; ++i) max_level = Max(max_level, vi_nodes[ i ].vn_level);
    //
    // nodes_per_level = palloc0_array(typeof(*nodes_per_level), max_level + 1);
    // edges_per_level = palloc0_array(typeof(*edges_per_level), max_level + 1);
    // min_neighbors_per_level = palloc0_array(typeof(*min_neighbors_per_level), max_level + 1);
    // max_neighbors_per_level = palloc0_array(typeof(*max_neighbors_per_level), max_level + 1);
    // for(uint32 level = 0; level <= max_level; ++level) {
    //     min_neighbors_per_level[ level ] = UINT32_MAX;
    //     max_neighbors_per_level[ level ] = 0;
    // }
    // for(uint32 i = 0; i < nodes_nr; ++i) {
    //     struct ldb_vi_node *node = &vi_nodes[ i ];
    //
    //     ++nodes_per_level[ node->vn_level ];
    //     for(uint32 level = 0; level <= node->vn_level; ++level) {
    //         edges_per_level[ level ] += node->vn_neighbors_nr[ level ];
    //         min_neighbors_per_level[ level ] = Min(min_neighbors_per_level[ level ], node->vn_neighbors_nr[ level ]);
    //         max_neighbors_per_level[ level ] = Max(max_neighbors_per_level[ level ], node->vn_neighbors_nr[ level ]);
    //         if(0) {
    //             /* useful for debugging */
    //             for(uint32 n = 0; n < node->vn_neighbors_nr[ level ]; ++n) {
    //                 elog(INFO,
    //                      "node %" PRIu32 " level %" PRIu32 " neighbor %" PRIu32 ": %" PRIu32,
    //                      i,
    //                      level,
    //                      n,
    //                      *(uint32 *)&node->vn_neighbors[ level ][ n ]);
    //             }
    //         }
    //     }
    // }
    // for(uint32 level = 0; level <= max_level; ++level) {
    //     if(min_neighbors_per_level[ level ] == UINT32_MAX) min_neighbors_per_level[ level ] = 0;
    // }
    // for(uint32 level = 0; level <= max_level; ++level) {
    //     elog(INFO,
    //          "level=%" PRIu32 ": nodes %" PRIu32
    //          " directed neighbor edges %lu "
    //          "min neighbors %" PRIu32 " max neighbors %" PRIu32,
    //          level,
    //          nodes_per_level[ level ],
    //          edges_per_level[ level ],
    //          min_neighbors_per_level[ level ],
    //          max_neighbors_per_level[ level ]);
    // }
    // pfree(max_neighbors_per_level);
    // pfree(min_neighbors_per_level);
    // pfree(edges_per_level);
    // pfree(nodes_per_level);
    // =======
    //     BlockNumber last_block = InvalidBlockNumber;
    //     uint32      blocks_per_blocktype[ LDB_VI_BLOCK_NR ];
    //     uint32      min_nodes_per_block = UINT32_MAX;
    //     uint32      max_nodes_per_block = 0;
    //     uint32      max_level = 0;
    //     uint32     *nodes_per_level;
    //     uint64     *edges_per_level;
    //     uint32     *min_neighbors_per_level;
    //     uint32     *max_neighbors_per_level;
    //
    //     bzero(&blocks_per_blocktype, sizeof(blocks_per_blocktype));
    //     for(BlockNumber block = 0; block < blocks_nr; ++block) ++blocks_per_blocktype[ vi_blocks[ block ].vp_type ];
    //     elog(INFO,
    //          "blocks for: header %" PRIu32 " blockmap %" PRIu32 " nodes %" PRIu32,
    //          blocks_per_blocktype[ LDB_VI_BLOCK_HEADER ],
    //          blocks_per_blocktype[ LDB_VI_BLOCK_BLOCKMAP ],
    //          blocks_per_blocktype[ LDB_VI_BLOCK_NODES ]);
    //
    //     for(uint32 i = 0; i < nodes_nr; ++i) ++vi_blocks[ vi_nodes[ i ].vn_block ].vp_nodes_nr;
    //     /* because in the next loop the condition is "block > 0" */
    //     ldb_invariant(vi_blocks[ 0 ].vp_type == LDB_VI_BLOCK_HEADER, "block 0 should be the header");
    //     for(BlockNumber block = blocks_nr - 1; block > 0; --block) {
    //         if(vi_blocks[ block ].vp_type == LDB_VI_BLOCK_NODES) {
    //             last_block = block;
    //             break;
    //         }
    //     }
    //     for(BlockNumber block = 0; block < blocks_nr; ++block) {
    //         if(vi_blocks[ block ].vp_type == LDB_VI_BLOCK_NODES && block != last_block) {
    //             min_nodes_per_block = Min(min_nodes_per_block, vi_blocks[ block ].vp_nodes_nr);
    //             max_nodes_per_block = Max(max_nodes_per_block, vi_blocks[ block ].vp_nodes_nr);
    //         }
    //     }
    //     if(blocks_per_blocktype[ LDB_VI_BLOCK_NODES ] == 0) {
    //         elog(INFO, "nodes per block: 0 blocks with nodes");
    //     } else if(blocks_per_blocktype[ LDB_VI_BLOCK_NODES ] == 1) {
    //         elog(INFO, "nodes per block: last block %" PRIu32, vi_blocks[ last_block ].vp_nodes_nr);
    //     } else {
    //         elog(INFO,
    //              "nodes per block: min (except last) %" PRIu32 " max (except last) %" PRIu32 " last %" PRIu32,
    //              min_nodes_per_block,
    //              max_nodes_per_block,
    //              vi_blocks[ last_block ].vp_nodes_nr);
    //     }
    //
    //     for(uint32 i = 0; i < nodes_nr; ++i) max_level = Max(max_level, vi_nodes[ i ].vn_level);
    //
    //     nodes_per_level = palloc0_array(typeof(*nodes_per_level), max_level + 1);
    //     edges_per_level = palloc0_array(typeof(*edges_per_level), max_level + 1);
    //     min_neighbors_per_level = palloc0_array(typeof(*min_neighbors_per_level), max_level + 1);
    //     max_neighbors_per_level = palloc0_array(typeof(*max_neighbors_per_level), max_level + 1);
    //     for(uint32 level = 0; level <= max_level; ++level) {
    //         min_neighbors_per_level[ level ] = UINT32_MAX;
    //         max_neighbors_per_level[ level ] = 0;
    //     }
    //     for(uint32 i = 0; i < nodes_nr; ++i) {
    //         struct ldb_vi_node *node = &vi_nodes[ i ];
    //
    //         ++nodes_per_level[ node->vn_level ];
    //         for(uint32 level = 0; level <= node->vn_level; ++level) {
    //             edges_per_level[ level ] += node->vn_neighbors_nr[ level ];
    //             min_neighbors_per_level[ level ] = Min(min_neighbors_per_level[ level ], node->vn_neighbors_nr[ level
    //             ]); max_neighbors_per_level[ level ] = Max(max_neighbors_per_level[ level ], node->vn_neighbors_nr[
    //             level ]); if(0) {
    //                 /* useful for debugging */
    //                 for(uint32 n = 0; n < node->vn_neighbors_nr[ level ]; ++n) {
    //                     elog(INFO,
    //                          "node %" PRIu32 " level %" PRIu32 " neighbor %" PRIu32 ": %" PRIu32,
    //                          i,
    //                          level,
    //                          n,
    //                          *(uint32 *)&node->vn_neighbors[ level ][ n ]);
    //                 }
    //             }
    //         }
    //     }
    //     for(uint32 level = 0; level <= max_level; ++level) {
    //         if(min_neighbors_per_level[ level ] == UINT32_MAX) min_neighbors_per_level[ level ] = 0;
    //     }
    //     for(uint32 level = 0; level <= max_level; ++level) {
    //         elog(INFO,
    //              "level=%" PRIu32 ": nodes %" PRIu32
    //              " directed neighbor edges %lu "
    //              "min neighbors %" PRIu32 " max neighbors %" PRIu32,
    //              level,
    //              nodes_per_level[ level ],
    //              edges_per_level[ level ],
    //              min_neighbors_per_level[ level ],
    //              max_neighbors_per_level[ level ]);
    //     }
    //     pfree(max_neighbors_per_level);
    //     pfree(min_neighbors_per_level);
    //     pfree(edges_per_level);
    //     pfree(nodes_per_level);
    // >>>>>>> origin/main
}

void ldb_validate_index(Oid indrelid, bool print_info)
{
<<<<<<< HEAD
    // <<<<<<< HEAD
    //     // Relation             index;
    //     // BlockNumber          header_blockno = 0;
    //     // Buffer               header_buf;
    //     // Page                 header_page;
    //     // HnswIndexHeaderPage *index_header;
    //     // MemoryContext        memCtx;
    //     // MemoryContext        saveCtx;
    //     // BlockNumber          blocks_nr;
    //     // uint32               nodes_nr;
    //     // struct ldb_vi_block *vi_blocks;
    //     // struct ldb_vi_node  *vi_nodes;
    //     //
    //     // /* the code here doesn't change the index, so AccessShareLock is enough */
    //     // index = relation_open(indrelid, AccessShareLock);
    //     //
    //     // if(print_info) {
    //     //     elog(INFO, "validate_index() start for %s with Oid=%u", RelationGetRelationName(index), indrelid);
    //     // } else {
    //     //     elog(INFO, "validate_index() start for %s", RelationGetRelationName(index));
    //     // }
    //     // elog(INFO, "validate_index() done, no issues found.");
    //     // relation_close(index, AccessShareLock);
    //     // return;
    //     // memCtx = AllocSetContextCreate(CurrentMemoryContext, "hnsw validate_index context",
    //     ALLOCSET_DEFAULT_SIZES);
    //     // saveCtx = MemoryContextSwitchTo(memCtx);
    //     //
    //     // header_buf = ReadBuffer(index, header_blockno);
    //     // LockBuffer(header_buf, BUFFER_LOCK_EXCLUSIVE);
    //     // header_page = BufferGetPage(header_buf);
    //     // index_header = (HnswIndexHeaderPage *)PageGetContents(header_page);
    //     // if(index_header->magicNumber != LDB_WAL_MAGIC_NUMBER) {
    //     //     elog(ERROR,
    //     //          "Invalid HnswIndexHeaderPage.magicNumber (page %" PRIu32 ", got %x, expected %x)",
    //     //          header_blockno,
    //     //          index_header->magicNumber,
    //     //          LDB_WAL_MAGIC_NUMBER);
    //     // }
    //     // if(index_header->m != (uint32)ldb_HnswGetM(index)) {
    //     //     elog(ERROR, "index_header->m=%" PRIu32 " != ldb_HnswGetM(index)=%d", index_header->m,
    //     ldb_HnswGetM(index));
    //     // }
    //     // if(print_info) {
    //     //     elog(INFO,
    //     //          "index_header = HnswIndexHeaderPage("
    //     //          "version=%" PRIu32 " vector_dim=%" PRIu32 " m=%" PRIu32 " ef_construction=%" PRIu32 " ef=%"
    //     PRIu32
    //     //          " pq=%d metric_kind=%d num_vectors=%" PRIu32 " last_data_block=%" PRIu32 ")",
    //     //          index_header->version,
    //     //          index_header->vector_dim,
    //     //          index_header->m,
    //     //          index_header->ef_construction,
    //     //          index_header->ef,
    //     //          index_header->metric_kind,
    //     //          index_header->pq,
    //     //          index_header->num_vectors,
    //     //          index_header->last_data_block);
    //     // }
    //     //
    //     // blocks_nr = RelationGetNumberOfBlocksInFork(index, MAIN_FORKNUM);
    //     // nodes_nr = index_header->num_vectors;
    //     // if(print_info) {
    //     //     elog(INFO, "blocks_nr=%" PRIu32 " nodes_nr=%" PRIu32, blocks_nr, nodes_nr);
    //     // }
    //     // /* TODO check nodes_nr against index_header->blockmap_groups_nr */
    //     //
    //     // vi_blocks = palloc0_array(typeof(*vi_blocks), blocks_nr);
    //     // vi_nodes = palloc0_array(typeof(*vi_nodes), nodes_nr);
    //     // for(uint32 i = 0; i < nodes_nr; ++i) {
    //     //     vi_nodes[ i ].vn_block = InvalidBlockNumber;
    //     //     vi_nodes[ i ].vn_offset = InvalidOffsetNumber;
    //     // }
    //     //
    //     // if(index_header->pq) {
    //     //     ldb_vi_read_pq_codebook(index, index_header, vi_blocks, blocks_nr);
    //     // }
    //     // ldb_vi_read_blockmaps(index, index_header, vi_blocks, blocks_nr, vi_nodes, nodes_nr);
    //     // for(BlockNumber block = 0; block < blocks_nr; ++block) {
    //     //     if(vi_blocks[ block ].vp_type == LDB_VI_BLOCK_UNKNOWN) {
    //     //         // elog(ERROR, "vi_blocks[%" PRIu32 "].vp_type == LDB_VI_BLOCK_UNKNOWN (but it should be known
    //     now)",
    //     //         // block);
    //     //     }
    //     // }
    //     // ldb_vi_read_nodes(index, index_header, vi_blocks, blocks_nr, vi_nodes, nodes_nr);
    //     // if(print_info) ldb_vi_print_statistics(vi_blocks, blocks_nr, vi_nodes, nodes_nr);
    //     //
    //     // pfree(vi_nodes);
    //     // pfree(vi_blocks);
    //     //
    //     // UnlockReleaseBuffer(header_buf);
    //     // MemoryContextSwitchTo(saveCtx);
    //     // MemoryContextDelete(memCtx);
    //     // elog(INFO, "validate_index() done, no issues found.");
    //     // relation_close(index, AccessShareLock);
    // =======
    //     Relation             index;
    //     BlockNumber          header_blockno = 0;
    //     Buffer               header_buf;
    //     Page                 header_page;
    //     HnswIndexHeaderPage *index_header;
    //     MemoryContext        memCtx;
    //     MemoryContext        saveCtx;
    //     BlockNumber          blocks_nr;
    //     uint32               nodes_nr;
    //     struct ldb_vi_block *vi_blocks;
    //     struct ldb_vi_node  *vi_nodes;
    //
    //     /* the code here doesn't change the index, so AccessShareLock is enough */
    //     index = relation_open(indrelid, AccessShareLock);
    //
    //     if(print_info) {
    //         elog(INFO, "validate_index() start for %s with Oid=%u", RelationGetRelationName(index), indrelid);
    //     } else {
    //         elog(INFO, "validate_index() start for %s", RelationGetRelationName(index));
    //     }
    //     elog(INFO, "validate_index() done, no issues found.");
    //     relation_close(index, AccessShareLock);
    //     return;
    //     memCtx = AllocSetContextCreate(CurrentMemoryContext, "hnsw validate_index context", ALLOCSET_DEFAULT_SIZES);
    //     saveCtx = MemoryContextSwitchTo(memCtx);
    //
    //     header_buf = ReadBuffer(index, header_blockno);
    //     LockBuffer(header_buf, BUFFER_LOCK_EXCLUSIVE);
    //     header_page = BufferGetPage(header_buf);
    //     index_header = (HnswIndexHeaderPage *)PageGetContents(header_page);
    //     if(index_header->magicNumber != LDB_WAL_MAGIC_NUMBER) {
    //         elog(ERROR,
    //              "Invalid HnswIndexHeaderPage.magicNumber (page %" PRIu32 ", got %x, expected %x)",
    //              header_blockno,
    //              index_header->magicNumber,
    //              LDB_WAL_MAGIC_NUMBER);
    //     }
    //     if(index_header->m != (uint32)ldb_HnswGetM(index)) {
    //         elog(ERROR, "index_header->m=%" PRIu32 " != ldb_HnswGetM(index)=%d", index_header->m,
    //         ldb_HnswGetM(index));
    //     }
    //     if(print_info) {
    //         elog(INFO,
    //              "index_header = HnswIndexHeaderPage("
    //              "version=%" PRIu32 " vector_dim=%" PRIu32 " m=%" PRIu32 " ef_construction=%" PRIu32 " ef=%" PRIu32
    //              " pq=%d metric_kind=%d num_vectors=%" PRIu32 " last_data_block=%" PRIu32 ")",
    //              index_header->version,
    //              index_header->vector_dim,
    //              index_header->m,
    //              index_header->ef_construction,
    //              index_header->ef,
    //              index_header->metric_kind,
    //              index_header->pq,
    //              index_header->num_vectors,
    //              index_header->last_data_block);
    //     }
    //
    //     blocks_nr = RelationGetNumberOfBlocksInFork(index, MAIN_FORKNUM);
    //     nodes_nr = index_header->num_vectors;
    //     if(print_info) {
    //         elog(INFO, "blocks_nr=%" PRIu32 " nodes_nr=%" PRIu32, blocks_nr, nodes_nr);
    //     }
    //     /* TODO check nodes_nr against index_header->blockmap_groups_nr */
    //
    //     vi_blocks = palloc0_array(typeof(*vi_blocks), blocks_nr);
    //     vi_nodes = palloc0_array(typeof(*vi_nodes), nodes_nr);
    //     for(uint32 i = 0; i < nodes_nr; ++i) {
    //         vi_nodes[ i ].vn_block = InvalidBlockNumber;
    //         vi_nodes[ i ].vn_offset = InvalidOffsetNumber;
    //     }
    //
    //     if(index_header->pq) {
    //         ldb_vi_read_pq_codebook(index, index_header, vi_blocks, blocks_nr);
    //     }
    //     ldb_vi_read_blockmaps(index, index_header, vi_blocks, blocks_nr, vi_nodes, nodes_nr);
    //     for(BlockNumber block = 0; block < blocks_nr; ++block) {
    //         if(vi_blocks[ block ].vp_type == LDB_VI_BLOCK_UNKNOWN) {
    //             // elog(ERROR, "vi_blocks[%" PRIu32 "].vp_type == LDB_VI_BLOCK_UNKNOWN (but it should be known now)",
    //             // block);
    //         }
    //     }
    //     ldb_vi_read_nodes(index, index_header, vi_blocks, blocks_nr, vi_nodes, nodes_nr);
    //     if(print_info) ldb_vi_print_statistics(vi_blocks, blocks_nr, vi_nodes, nodes_nr);
    //
    //     pfree(vi_nodes);
    //     pfree(vi_blocks);
    //
    //     UnlockReleaseBuffer(header_buf);
    //     MemoryContextSwitchTo(saveCtx);
    //     MemoryContextDelete(memCtx);
    //     elog(INFO, "validate_index() done, no issues found.");
    //     relation_close(index, AccessShareLock);
    // >>>>>>> origin/main
=======
    Relation             index;
    BlockNumber          header_blockno = 0;
    Buffer               header_buf;
    Page                 header_page;
    HnswIndexHeaderPage *index_header;
    MemoryContext        memCtx;
    MemoryContext        saveCtx;
    BlockNumber          blocks_nr;
    uint32               nodes_nr;
    struct ldb_vi_block *vi_blocks;
    struct ldb_vi_node  *vi_nodes;

    /* the code here doesn't change the index, so AccessShareLock is enough */
    index = relation_open(indrelid, AccessShareLock);

    if(print_info) {
        elog(INFO, "validate_index() start for %s with Oid=%u", RelationGetRelationName(index), indrelid);
    } else {
        elog(INFO, "validate_index() start for %s", RelationGetRelationName(index));
    }
    elog(INFO, "validate_index() done, no issues found.");
    relation_close(index, AccessShareLock);
    return;
    memCtx = AllocSetContextCreate(CurrentMemoryContext, "hnsw validate_index context", ALLOCSET_DEFAULT_SIZES);
    saveCtx = MemoryContextSwitchTo(memCtx);

    header_buf = ReadBuffer(index, header_blockno);
    LockBuffer(header_buf, BUFFER_LOCK_EXCLUSIVE);
    header_page = BufferGetPage(header_buf);
    index_header = (HnswIndexHeaderPage *)PageGetContents(header_page);
    if(index_header->magicNumber != LDB_WAL_MAGIC_NUMBER) {
        elog(ERROR,
             "Invalid HnswIndexHeaderPage.magicNumber (page %" PRIu32 ", got %x, expected %x)",
             header_blockno,
             index_header->magicNumber,
             LDB_WAL_MAGIC_NUMBER);
    }
    if(index_header->m != (uint32)ldb_HnswGetM(index)) {
        elog(ERROR, "index_header->m=%" PRIu32 " != ldb_HnswGetM(index)=%d", index_header->m, ldb_HnswGetM(index));
    }
    if(print_info) {
        elog(INFO,
             "index_header = HnswIndexHeaderPage("
             "version=%" PRIu32 " vector_dim=%" PRIu32 " m=%" PRIu32 " ef_construction=%" PRIu32 " ef=%" PRIu32
             " pq=%d metric_kind=%d num_vectors=%" PRIu32 " last_data_block=%" PRIu32 ")",
             index_header->version,
             index_header->vector_dim,
             index_header->m,
             index_header->ef_construction,
             index_header->ef,
             index_header->metric_kind,
             index_header->pq,
             index_header->num_vectors,
             index_header->last_data_block);
    }

    blocks_nr = RelationGetNumberOfBlocksInFork(index, MAIN_FORKNUM);
    nodes_nr = index_header->num_vectors;
    if(print_info) {
        elog(INFO, "blocks_nr=%" PRIu32 " nodes_nr=%" PRIu32, blocks_nr, nodes_nr);
    }
    /* TODO check nodes_nr against index_header->blockmap_groups_nr */

    vi_blocks = palloc0_array(typeof(*vi_blocks), blocks_nr);
    vi_nodes = palloc0_array(typeof(*vi_nodes), nodes_nr);
    for(uint32 i = 0; i < nodes_nr; ++i) {
        vi_nodes[ i ].vn_block = InvalidBlockNumber;
        vi_nodes[ i ].vn_offset = InvalidOffsetNumber;
    }

    if(index_header->pq) {
        ldb_vi_read_pq_codebook(index, index_header, vi_blocks, blocks_nr);
    }
    for(BlockNumber block = 0; block < blocks_nr; ++block) {
        if(vi_blocks[ block ].vp_type == LDB_VI_BLOCK_UNKNOWN) {
            // elog(ERROR, "vi_blocks[%" PRIu32 "].vp_type == LDB_VI_BLOCK_UNKNOWN (but it should be known now)",
            // block);
        }
    }
    ldb_vi_read_nodes(index, index_header, vi_blocks, blocks_nr, vi_nodes, nodes_nr);
    if(print_info) ldb_vi_print_statistics(vi_blocks, blocks_nr, vi_nodes, nodes_nr);

    pfree(vi_nodes);
    pfree(vi_blocks);

    UnlockReleaseBuffer(header_buf);
    MemoryContextSwitchTo(saveCtx);
    MemoryContextDelete(memCtx);
    elog(INFO, "validate_index() done, no issues found.");
    relation_close(index, AccessShareLock);
>>>>>>> a26ff7ed
}<|MERGE_RESOLUTION|>--- conflicted
+++ resolved
@@ -110,147 +110,7 @@
                                        struct ldb_vi_node *vi_node,
                                        uint32              nodes_nr)
 {
-<<<<<<< HEAD
-    // <<<<<<< HEAD
-    // unsigned tape_pos = 0;
-    // uint16   level_on_tape;
-    // uint32   neighbors_nr;
-    // uint32   neighbors_max;
-    // uint32  *neighbors_old;
-    // uint32   unused_neighbor_slot_old;
-    //
-    // ldb_unaligned_slot_union_t *neighbors;
-    // ldb_unaligned_slot_union_t  unused_neighbor_slot;
-    //
-    // LDB_VI_READ_NODE_CHUNK(vi_node, vi_node->vn_label, node_tape, &tape_pos, node_tape_size);
-    // LDB_VI_READ_NODE_CHUNK(vi_node, level_on_tape, node_tape, &tape_pos, node_tape_size);
-    //
-    // if(level_on_tape != vi_node->vn_level) {
-    //     elog(ERROR,
-    //          "level_on_tape=%" PRIu32 " != vi_node->vn_level=%" PRIu32
-    //          " for "
-    //          "node_id=%" PRIu32 " block=%" PRIu32 " offset=%" PRIu16,
-    //          level_on_tape,
-    //          vi_node->vn_level,
-    //          vi_node->vn_id,
-    //          vi_node->vn_block,
-    //          vi_node->vn_offset);
-    // }
-    // /*
-    //  * Now read lists of neighbors for each level.
-    //  * See the comment for usearch neighbors_ref_t for the description of neighbors for one level.
-    //  * See usearch precompute_ for the max numbers of neighbors for each level.
-    //  * See usearch neighbors_ for the layour of neighbors for different levels on the tape.
-    //  *
-    //  * connectivity is M
-    //  * connectivity_max_base is M * base_level_multiple()
-    //  *
-    //  * base_level_multiple() in usearch is 2.
-    //  */
-    // vi_node->vn_neighbors_nr = palloc_array(typeof(*(vi_node->vn_neighbors_nr)), vi_node->vn_level + 1);
-    // vi_node->vn_neighbors = palloc_array(typeof(*(vi_node->vn_neighbors)), vi_node->vn_level + 1);
-    // vi_node->vn_neighbors_old = palloc_array(typeof(*(vi_node->vn_neighbors_old)), vi_node->vn_level + 1);
-    // for(uint32 level = 0; level <= vi_node->vn_level; ++level) {
-    //     neighbors_max = level == 0 ? M * 2 : M;
-    //     LDB_VI_READ_NODE_CHUNK(vi_node, neighbors_nr, node_tape, &tape_pos, node_tape_size);
-    //
-    //     if(neighbors_nr > neighbors_max) {
-    //         elog(ERROR,
-    //              "neighbors_nr=%" PRIu32 " > neighbors_max=%" PRIu32
-    //              " for "
-    //              "level=%" PRIu32
-    //              " tape_pos=%u node_tape_size=%u "
-    //              "node_id=%" PRIu32 " block=%" PRIu32 " offset=%" PRIu16,
-    //              neighbors_nr,
-    //              neighbors_max,
-    //              level,
-    //              tape_pos,
-    //              node_tape_size,
-    //              vi_node->vn_id,
-    //              vi_node->vn_block,
-    //              vi_node->vn_offset);
-    //     }
-    //     neighbors_old = palloc_array(typeof(*neighbors_old), neighbors_nr);
-    //     neighbors = palloc_array(typeof(*neighbors), neighbors_nr);
-    //     for(uint32 i = 0; i < neighbors_nr; ++i) {
-    //         bool is_error = true;
-    //         if(index_storage_version == LDB_WAL_VERSION_NUMBER) {
-    //             LDB_VI_READ_NODE_CHUNK(vi_node, neighbors[ i ], node_tape, &tape_pos, node_tape_size);
-    //             // is_error = *(uint32 *)&neighbors[ i ] >= nodes_nr;
-    //             is_error = false;
-    //         } else {
-    //             elog(ERROR, "Unknown index_storage_version=%x", index_storage_version);
-    //         }
-    //
-    //         if(is_error) {
-    //             elog(ERROR,
-    //                  "neighbors[%" PRIu32 "]=%" PRIu32 " >= nodes_nr=%" PRIu32
-    //                  " for "
-    //                  "neighbors_nr=%" PRIu32 " neighbors_max=%" PRIu32 " level=%" PRIu32
-    //                  " tape_pos=%u node_tape_size=%u "
-    //                  "node_id=%" PRIu32 " block=%" PRIu32 " offset=%" PRIu16,
-    //                  i,
-    //                  *(uint32 *)&neighbors[ i ],
-    //                  nodes_nr,
-    //                  neighbors_nr,
-    //                  neighbors_max,
-    //                  level,
-    //                  tape_pos,
-    //                  node_tape_size,
-    //                  vi_node->vn_id,
-    //                  vi_node->vn_block,
-    //                  vi_node->vn_offset);
-    //         }
-    //     }
-    //
-    //     if(index_storage_version == LDB_WAL_VERSION_NUMBER) {
-    //         for(uint32 i = neighbors_nr; i < neighbors_max; ++i) {
-    //             LDB_VI_READ_NODE_CHUNK(vi_node, unused_neighbor_slot, node_tape, &tape_pos, node_tape_size);
-    //         }
-    //         vi_node->vn_neighbors[ level ] = neighbors;
-    //     } else {
-    //         // condition has been chacked above already, sowe would have thrown by now
-    //         assert(false);
-    //     }
-    //     vi_node->vn_neighbors_nr[ level ] = neighbors_nr;
-    // }
-    // /* the vector of floats is at the end */
-    // tape_pos += vector_size_bytes;
-    // if(tape_pos != node_tape_size) {
-    //     elog(ERROR,
-    //          "tape_pos=%u != node_tape_size=%u for "
-    //          "node_id=%" PRIu32 " block=%" PRIu32 " offset=%" PRIu16,
-    //          tape_pos,
-    //          node_tape_size,
-    //          vi_node->vn_id,
-    //          vi_node->vn_block,
-    //          vi_node->vn_offset);
-    // }
-    // unsigned tape_pos = 0;
-    // uint16   level_on_tape;
-    // uint32   neighbors_nr;
-    // uint32   neighbors_max;
-    // uint32  *neighbors_old;
-    // uint32   unused_neighbor_slot_old;
-    //
-    // ldb_unaligned_slot_union_t *neighbors;
-    // ldb_unaligned_slot_union_t  unused_neighbor_slot;
-    //
-    // LDB_VI_READ_NODE_CHUNK(vi_node, vi_node->vn_label, node_tape, &tape_pos, node_tape_size);
-    // LDB_VI_READ_NODE_CHUNK(vi_node, level_on_tape, node_tape, &tape_pos, node_tape_size);
-    //
-    // if(level_on_tape != vi_node->vn_level) {
-    //     elog(ERROR,
-    //          "level_on_tape=%" PRIu32 " != vi_node->vn_level=%" PRIu32
-    //          " for "
-    //          "node_id=%" PRIu32 " block=%" PRIu32 " offset=%" PRIu16,
-    //          level_on_tape,
-    //          vi_node->vn_level,
-    //          vi_node->vn_id,
-    //          vi_node->vn_block,
-    //          vi_node->vn_offset);
-    // }
-=======
+#ifndef EMSCRIPTEN
     unsigned tape_pos = 0;
     uint16   level_on_tape;
     uint32   neighbors_nr;
@@ -274,7 +134,6 @@
              vi_node->vn_block,
              vi_node->vn_offset);
     }
->>>>>>> a26ff7ed
     /*
      * Now read lists of neighbors for each level.
      * See the comment for usearch neighbors_ref_t for the description of neighbors for one level.
@@ -286,86 +145,86 @@
      *
      * base_level_multiple() in usearch is 2.
      */
-    //     vi_node->vn_neighbors_nr = palloc_array(typeof(*(vi_node->vn_neighbors_nr)), vi_node->vn_level + 1);
-    //     vi_node->vn_neighbors = palloc_array(typeof(*(vi_node->vn_neighbors)), vi_node->vn_level + 1);
-    //     vi_node->vn_neighbors_old = palloc_array(typeof(*(vi_node->vn_neighbors_old)), vi_node->vn_level + 1);
-    //     for(uint32 level = 0; level <= vi_node->vn_level; ++level) {
-    //         neighbors_max = level == 0 ? M * 2 : M;
-    //         LDB_VI_READ_NODE_CHUNK(vi_node, neighbors_nr, node_tape, &tape_pos, node_tape_size);
-    //
-    //         if(neighbors_nr > neighbors_max) {
-    //             elog(ERROR,
-    //                  "neighbors_nr=%" PRIu32 " > neighbors_max=%" PRIu32
-    //                  " for "
-    //                  "level=%" PRIu32
-    //                  " tape_pos=%u node_tape_size=%u "
-    //                  "node_id=%" PRIu32 " block=%" PRIu32 " offset=%" PRIu16,
-    //                  neighbors_nr,
-    //                  neighbors_max,
-    //                  level,
-    //                  tape_pos,
-    //                  node_tape_size,
-    //                  vi_node->vn_id,
-    //                  vi_node->vn_block,
-    //                  vi_node->vn_offset);
-    //         }
-    //         neighbors_old = palloc_array(typeof(*neighbors_old), neighbors_nr);
-    //         neighbors = palloc_array(typeof(*neighbors), neighbors_nr);
-    //         for(uint32 i = 0; i < neighbors_nr; ++i) {
-    //             bool is_error = true;
-    //             if(index_storage_version == LDB_WAL_VERSION_NUMBER) {
-    //                 LDB_VI_READ_NODE_CHUNK(vi_node, neighbors[ i ], node_tape, &tape_pos, node_tape_size);
-    //                 // is_error = *(uint32 *)&neighbors[ i ] >= nodes_nr;
-    //                 is_error = false;
-    //             } else {
-    //                 elog(ERROR, "Unknown index_storage_version=%x", index_storage_version);
-    //             }
-    //
-    //             if(is_error) {
-    //                 elog(ERROR,
-    //                      "neighbors[%" PRIu32 "]=%" PRIu32 " >= nodes_nr=%" PRIu32
-    //                      " for "
-    //                      "neighbors_nr=%" PRIu32 " neighbors_max=%" PRIu32 " level=%" PRIu32
-    //                      " tape_pos=%u node_tape_size=%u "
-    //                      "node_id=%" PRIu32 " block=%" PRIu32 " offset=%" PRIu16,
-    //                      i,
-    //                      *(uint32 *)&neighbors[ i ],
-    //                      nodes_nr,
-    //                      neighbors_nr,
-    //                      neighbors_max,
-    //                      level,
-    //                      tape_pos,
-    //                      node_tape_size,
-    //                      vi_node->vn_id,
-    //                      vi_node->vn_block,
-    //                      vi_node->vn_offset);
-    //             }
-    //         }
-    //
-    //         if(index_storage_version == LDB_WAL_VERSION_NUMBER) {
-    //             for(uint32 i = neighbors_nr; i < neighbors_max; ++i) {
-    //                 LDB_VI_READ_NODE_CHUNK(vi_node, unused_neighbor_slot, node_tape, &tape_pos, node_tape_size);
-    //             }
-    //             vi_node->vn_neighbors[ level ] = neighbors;
-    //         } else {
-    //             // condition has been chacked above already, sowe would have thrown by now
-    //             assert(false);
-    //         }
-    //         vi_node->vn_neighbors_nr[ level ] = neighbors_nr;
-    //     }
-    //     /* the vector of floats is at the end */
-    //     tape_pos += vector_size_bytes;
-    //     if(tape_pos != node_tape_size) {
-    //         elog(ERROR,
-    //              "tape_pos=%u != node_tape_size=%u for "
-    //              "node_id=%" PRIu32 " block=%" PRIu32 " offset=%" PRIu16,
-    //              tape_pos,
-    //              node_tape_size,
-    //              vi_node->vn_id,
-    //              vi_node->vn_block,
-    //              vi_node->vn_offset);
-    //     }
-    // >>>>>>> origin/main
+    vi_node->vn_neighbors_nr = palloc_array(typeof(*(vi_node->vn_neighbors_nr)), vi_node->vn_level + 1);
+    vi_node->vn_neighbors = palloc_array(typeof(*(vi_node->vn_neighbors)), vi_node->vn_level + 1);
+    vi_node->vn_neighbors_old = palloc_array(typeof(*(vi_node->vn_neighbors_old)), vi_node->vn_level + 1);
+    for(uint32 level = 0; level <= vi_node->vn_level; ++level) {
+        neighbors_max = level == 0 ? M * 2 : M;
+        LDB_VI_READ_NODE_CHUNK(vi_node, neighbors_nr, node_tape, &tape_pos, node_tape_size);
+
+        if(neighbors_nr > neighbors_max) {
+            elog(ERROR,
+                 "neighbors_nr=%" PRIu32 " > neighbors_max=%" PRIu32
+                 " for "
+                 "level=%" PRIu32
+                 " tape_pos=%u node_tape_size=%u "
+                 "node_id=%" PRIu32 " block=%" PRIu32 " offset=%" PRIu16,
+                 neighbors_nr,
+                 neighbors_max,
+                 level,
+                 tape_pos,
+                 node_tape_size,
+                 vi_node->vn_id,
+                 vi_node->vn_block,
+                 vi_node->vn_offset);
+        }
+        neighbors_old = palloc_array(typeof(*neighbors_old), neighbors_nr);
+        neighbors = palloc_array(typeof(*neighbors), neighbors_nr);
+        for(uint32 i = 0; i < neighbors_nr; ++i) {
+            bool is_error = true;
+            if(index_storage_version == LDB_WAL_VERSION_NUMBER) {
+                LDB_VI_READ_NODE_CHUNK(vi_node, neighbors[ i ], node_tape, &tape_pos, node_tape_size);
+                // is_error = *(uint32 *)&neighbors[ i ] >= nodes_nr;
+                is_error = false;
+            } else {
+                elog(ERROR, "Unknown index_storage_version=%x", index_storage_version);
+            }
+
+            if(is_error) {
+                elog(ERROR,
+                     "neighbors[%" PRIu32 "]=%" PRIu32 " >= nodes_nr=%" PRIu32
+                     " for "
+                     "neighbors_nr=%" PRIu32 " neighbors_max=%" PRIu32 " level=%" PRIu32
+                     " tape_pos=%u node_tape_size=%u "
+                     "node_id=%" PRIu32 " block=%" PRIu32 " offset=%" PRIu16,
+                     i,
+                     *(uint32 *)&neighbors[ i ],
+                     nodes_nr,
+                     neighbors_nr,
+                     neighbors_max,
+                     level,
+                     tape_pos,
+                     node_tape_size,
+                     vi_node->vn_id,
+                     vi_node->vn_block,
+                     vi_node->vn_offset);
+            }
+        }
+
+        if(index_storage_version == LDB_WAL_VERSION_NUMBER) {
+            for(uint32 i = neighbors_nr; i < neighbors_max; ++i) {
+                LDB_VI_READ_NODE_CHUNK(vi_node, unused_neighbor_slot, node_tape, &tape_pos, node_tape_size);
+            }
+            vi_node->vn_neighbors[ level ] = neighbors;
+        } else {
+            // condition has been chacked above already, sowe would have thrown by now
+            assert(false);
+        }
+        vi_node->vn_neighbors_nr[ level ] = neighbors_nr;
+    }
+    /* the vector of floats is at the end */
+    tape_pos += vector_size_bytes;
+    if(tape_pos != node_tape_size) {
+        elog(ERROR,
+             "tape_pos=%u != node_tape_size=%u for "
+             "node_id=%" PRIu32 " block=%" PRIu32 " offset=%" PRIu16,
+             tape_pos,
+             node_tape_size,
+             vi_node->vn_id,
+             vi_node->vn_block,
+             vi_node->vn_offset);
+    }
+#endif
 }
 
 #undef LDB_VI_READ_NODE_CHUNK
@@ -377,203 +236,6 @@
                               struct ldb_vi_node        *vi_nodes,
                               uint32                     nodes_nr)
 {
-<<<<<<< HEAD
-    // <<<<<<< HEAD
-    // /* see usearch_init_options_t.quantization in PopulateUsearchOpts() */
-    // const size_t scalar_size = sizeof(float);
-    //
-    // for(uint32_t i = 0; i < nodes_nr; ++i) {
-    //     if(vi_nodes[ i ].vn_block == InvalidBlockNumber)
-    //         elog(ERROR, "vi_nodes[%" PRIu32 "].vn_block == InvalidBlockNumber", vi_nodes[ i ].vn_block);
-    // }
-    // for(BlockNumber block = 0; block < blocks_nr; ++block) {
-    //     if(vi_blocks[ block ].vp_type != LDB_VI_BLOCK_NODES) continue;
-    //     Buffer buf = ReadBuffer(index, block);
-    //     LockBuffer(buf, BUFFER_LOCK_SHARE);
-    //     Page page = BufferGetPage(buf);
-    //
-    //     if(PageGetMaxOffsetNumber(page) < FirstOffsetNumber)
-    //         elog(ERROR, "block=%" PRIu32 " is supposed to have nodes but it doesn't have any", block);
-    //
-    //     for(OffsetNumber offset = FirstOffsetNumber; offset <= PageGetMaxOffsetNumber(page);
-    //         offset = OffsetNumberNext(offset)) {
-    //         ItemId          item_id = PageGetItemId(page, offset);
-    //         HnswIndexTuple *index_tuple = (HnswIndexTuple *)PageGetItem(page, item_id);
-    //         unsigned        index_tuple_length = ItemIdGetLength(item_id);
-    //         uint32          node_id;
-    //         uint32          vector_size_bytes;
-    //
-    //         if(index_header->pq) {
-    //             vector_size_bytes = index_header->num_subvectors * 1;
-    //         } else {
-    //             vector_size_bytes = index_header->vector_dim * scalar_size;
-    //         }
-    //
-    //         if(sizeof(*index_tuple) > index_tuple_length) {
-    //             elog(ERROR,
-    //                  "sizeof(*index_tuple)=%zu > index_tuple_length=%u for "
-    //                  "block=%" PRIu32 " offset=%" PRIu16,
-    //                  sizeof(*index_tuple),
-    //                  index_tuple_length,
-    //                  block,
-    //                  offset);
-    //         }
-    //         node_id = index_tuple->seqid;
-    //         if(node_id >= nodes_nr) {
-    //             elog(ERROR,
-    //                  "node_id=%" PRIu32 " >= nodes_nr=%" PRIu32
-    //                  " for "
-    //                  "block=%" PRIu32 " offset=%" PRIu16,
-    //                  node_id,
-    //                  nodes_nr,
-    //                  block,
-    //                  offset);
-    //         }
-    //         if(vi_nodes[ node_id ].vn_block != block) {
-    //             elog(ERROR,
-    //                  "vi_nodes[%" PRIu32 "].vn_block=%" PRIu32 " != block=%" PRIu32
-    //                  " for "
-    //                  "offset=%" PRIu16,
-    //                  node_id,
-    //                  vi_nodes[ node_id ].vn_block,
-    //                  block,
-    //                  offset);
-    //         }
-    //         if(vi_nodes[ node_id ].vn_offset != InvalidOffsetNumber) {
-    //             elog(ERROR,
-    //                  "vi_nodes[%" PRIu32 "].vn_offset=%" PRIu32 " != InvalidOffsetNumber=%" PRIu32
-    //                  " for "
-    //                  "block=%" PRIu32,
-    //                  node_id,
-    //                  vi_nodes[ node_id ].vn_offset,
-    //                  InvalidOffsetNumber,
-    //                  block);
-    //         }
-    //         if(sizeof(*index_tuple) + index_tuple->size != index_tuple_length) {
-    //             elog(ERROR,
-    //                  "sizeof(*index_tuple)=%zu + index_tuple->size=%" PRIu32
-    //                  " != index_tuple_length=%u for "
-    //                  "node_id=%" PRIu32 " nodes_nr=%" PRIu32 " block=%" PRIu32 " offset=%" PRIu16,
-    //                  sizeof(*index_tuple),
-    //                  index_tuple->size,
-    //                  index_tuple_length,
-    //                  node_id,
-    //                  nodes_nr,
-    //                  block,
-    //                  offset);
-    //         }
-    //         vi_nodes[ node_id ].vn_offset = offset;
-    //         vi_nodes[ node_id ].vn_id = node_id;
-    //         vi_nodes[ node_id ].vn_level = index_tuple->level;
-    //         ldb_vi_read_node_carefully(&index_tuple->node,
-    //                                    index_tuple->size,
-    //                                    vector_size_bytes,
-    //                                    index_header->m,
-    //                                    index_header->version,
-    //                                    &vi_nodes[ node_id ],
-    //                                    nodes_nr);
-    //     }
-    //     UnlockReleaseBuffer(buf);
-    // }
-    // =======
-    //     /* see usearch_init_options_t.quantization in PopulateUsearchOpts() */
-    //     const size_t scalar_size = sizeof(float);
-    //
-    //     for(uint32_t i = 0; i < nodes_nr; ++i) {
-    //         if(vi_nodes[ i ].vn_block == InvalidBlockNumber)
-    //             elog(ERROR, "vi_nodes[%" PRIu32 "].vn_block == InvalidBlockNumber", vi_nodes[ i ].vn_block);
-    //     }
-    //     for(BlockNumber block = 0; block < blocks_nr; ++block) {
-    //         if(vi_blocks[ block ].vp_type != LDB_VI_BLOCK_NODES) continue;
-    //         Buffer buf = ReadBuffer(index, block);
-    //         LockBuffer(buf, BUFFER_LOCK_SHARE);
-    //         Page page = BufferGetPage(buf);
-    //
-    //         if(PageGetMaxOffsetNumber(page) < FirstOffsetNumber)
-    //             elog(ERROR, "block=%" PRIu32 " is supposed to have nodes but it doesn't have any", block);
-    //
-    //         for(OffsetNumber offset = FirstOffsetNumber; offset <= PageGetMaxOffsetNumber(page);
-    //             offset = OffsetNumberNext(offset)) {
-    //             ItemId          item_id = PageGetItemId(page, offset);
-    //             HnswIndexTuple *index_tuple = (HnswIndexTuple *)PageGetItem(page, item_id);
-    //             unsigned        index_tuple_length = ItemIdGetLength(item_id);
-    //             uint32          node_id;
-    //             uint32          vector_size_bytes;
-    //
-    //             if(index_header->pq) {
-    //                 vector_size_bytes = index_header->num_subvectors * 1;
-    //             } else {
-    //                 vector_size_bytes = index_header->vector_dim * scalar_size;
-    //             }
-    //
-    //             if(sizeof(*index_tuple) > index_tuple_length) {
-    //                 elog(ERROR,
-    //                      "sizeof(*index_tuple)=%zu > index_tuple_length=%u for "
-    //                      "block=%" PRIu32 " offset=%" PRIu16,
-    //                      sizeof(*index_tuple),
-    //                      index_tuple_length,
-    //                      block,
-    //                      offset);
-    //             }
-    //             node_id = index_tuple->seqid;
-    //             if(node_id >= nodes_nr) {
-    //                 elog(ERROR,
-    //                      "node_id=%" PRIu32 " >= nodes_nr=%" PRIu32
-    //                      " for "
-    //                      "block=%" PRIu32 " offset=%" PRIu16,
-    //                      node_id,
-    //                      nodes_nr,
-    //                      block,
-    //                      offset);
-    //             }
-    //             if(vi_nodes[ node_id ].vn_block != block) {
-    //                 elog(ERROR,
-    //                      "vi_nodes[%" PRIu32 "].vn_block=%" PRIu32 " != block=%" PRIu32
-    //                      " for "
-    //                      "offset=%" PRIu16,
-    //                      node_id,
-    //                      vi_nodes[ node_id ].vn_block,
-    //                      block,
-    //                      offset);
-    //             }
-    //             if(vi_nodes[ node_id ].vn_offset != InvalidOffsetNumber) {
-    //                 elog(ERROR,
-    //                      "vi_nodes[%" PRIu32 "].vn_offset=%" PRIu32 " != InvalidOffsetNumber=%" PRIu32
-    //                      " for "
-    //                      "block=%" PRIu32,
-    //                      node_id,
-    //                      vi_nodes[ node_id ].vn_offset,
-    //                      InvalidOffsetNumber,
-    //                      block);
-    //             }
-    //             if(sizeof(*index_tuple) + index_tuple->size != index_tuple_length) {
-    //                 elog(ERROR,
-    //                      "sizeof(*index_tuple)=%zu + index_tuple->size=%" PRIu32
-    //                      " != index_tuple_length=%u for "
-    //                      "node_id=%" PRIu32 " nodes_nr=%" PRIu32 " block=%" PRIu32 " offset=%" PRIu16,
-    //                      sizeof(*index_tuple),
-    //                      index_tuple->size,
-    //                      index_tuple_length,
-    //                      node_id,
-    //                      nodes_nr,
-    //                      block,
-    //                      offset);
-    //             }
-    //             vi_nodes[ node_id ].vn_offset = offset;
-    //             vi_nodes[ node_id ].vn_id = node_id;
-    //             vi_nodes[ node_id ].vn_level = index_tuple->level;
-    //             ldb_vi_read_node_carefully(&index_tuple->node,
-    //                                        index_tuple->size,
-    //                                        vector_size_bytes,
-    //                                        index_header->m,
-    //                                        index_header->version,
-    //                                        &vi_nodes[ node_id ],
-    //                                        nodes_nr);
-    //         }
-    //         UnlockReleaseBuffer(buf);
-    //     }
-    // >>>>>>> origin/main
-=======
     /* see usearch_init_options_t.quantization in PopulateUsearchOpts() */
     const size_t scalar_size = sizeof(float);
 
@@ -670,7 +332,6 @@
         }
         UnlockReleaseBuffer(buf);
     }
->>>>>>> a26ff7ed
 }
 
 static void ldb_vi_print_statistics(struct ldb_vi_block *vi_blocks,
@@ -678,393 +339,107 @@
                                     struct ldb_vi_node  *vi_nodes,
                                     uint32               nodes_nr)
 {
-    // <<<<<<< HEAD
-    // BlockNumber last_block = InvalidBlockNumber;
-    // uint32      blocks_per_blocktype[ LDB_VI_BLOCK_NR ];
-    // uint32      min_nodes_per_block = UINT32_MAX;
-    // uint32      max_nodes_per_block = 0;
-    // uint32      max_level = 0;
-    // uint32     *nodes_per_level;
-    // uint64     *edges_per_level;
-    // uint32     *min_neighbors_per_level;
-    // uint32     *max_neighbors_per_level;
-    //
-    // bzero(&blocks_per_blocktype, sizeof(blocks_per_blocktype));
-    // for(BlockNumber block = 0; block < blocks_nr; ++block) ++blocks_per_blocktype[ vi_blocks[ block ].vp_type ];
-    // elog(INFO,
-    //      "blocks for: header %" PRIu32 " blockmap %" PRIu32 " nodes %" PRIu32,
-    //      blocks_per_blocktype[ LDB_VI_BLOCK_HEADER ],
-    //      blocks_per_blocktype[ LDB_VI_BLOCK_BLOCKMAP ],
-    //      blocks_per_blocktype[ LDB_VI_BLOCK_NODES ]);
-    //
-    // for(uint32 i = 0; i < nodes_nr; ++i) ++vi_blocks[ vi_nodes[ i ].vn_block ].vp_nodes_nr;
-    // /* because in the next loop the condition is "block > 0" */
-    // ldb_invariant(vi_blocks[ 0 ].vp_type == LDB_VI_BLOCK_HEADER, "block 0 should be the header");
-    // for(BlockNumber block = blocks_nr - 1; block > 0; --block) {
-    //     if(vi_blocks[ block ].vp_type == LDB_VI_BLOCK_NODES) {
-    //         last_block = block;
-    //         break;
-    //     }
-    // }
-    // for(BlockNumber block = 0; block < blocks_nr; ++block) {
-    //     if(vi_blocks[ block ].vp_type == LDB_VI_BLOCK_NODES && block != last_block) {
-    //         min_nodes_per_block = Min(min_nodes_per_block, vi_blocks[ block ].vp_nodes_nr);
-    //         max_nodes_per_block = Max(max_nodes_per_block, vi_blocks[ block ].vp_nodes_nr);
-    //     }
-    // }
-    // if(blocks_per_blocktype[ LDB_VI_BLOCK_NODES ] == 0) {
-    //     elog(INFO, "nodes per block: 0 blocks with nodes");
-    // } else if(blocks_per_blocktype[ LDB_VI_BLOCK_NODES ] == 1) {
-    //     elog(INFO, "nodes per block: last block %" PRIu32, vi_blocks[ last_block ].vp_nodes_nr);
-    // } else {
-    //     elog(INFO,
-    //          "nodes per block: min (except last) %" PRIu32 " max (except last) %" PRIu32 " last %" PRIu32,
-    //          min_nodes_per_block,
-    //          max_nodes_per_block,
-    //          vi_blocks[ last_block ].vp_nodes_nr);
-    // }
-    //
-    // for(uint32 i = 0; i < nodes_nr; ++i) max_level = Max(max_level, vi_nodes[ i ].vn_level);
-    //
-    // nodes_per_level = palloc0_array(typeof(*nodes_per_level), max_level + 1);
-    // edges_per_level = palloc0_array(typeof(*edges_per_level), max_level + 1);
-    // min_neighbors_per_level = palloc0_array(typeof(*min_neighbors_per_level), max_level + 1);
-    // max_neighbors_per_level = palloc0_array(typeof(*max_neighbors_per_level), max_level + 1);
-    // for(uint32 level = 0; level <= max_level; ++level) {
-    //     min_neighbors_per_level[ level ] = UINT32_MAX;
-    //     max_neighbors_per_level[ level ] = 0;
-    // }
-    // for(uint32 i = 0; i < nodes_nr; ++i) {
-    //     struct ldb_vi_node *node = &vi_nodes[ i ];
-    //
-    //     ++nodes_per_level[ node->vn_level ];
-    //     for(uint32 level = 0; level <= node->vn_level; ++level) {
-    //         edges_per_level[ level ] += node->vn_neighbors_nr[ level ];
-    //         min_neighbors_per_level[ level ] = Min(min_neighbors_per_level[ level ], node->vn_neighbors_nr[ level ]);
-    //         max_neighbors_per_level[ level ] = Max(max_neighbors_per_level[ level ], node->vn_neighbors_nr[ level ]);
-    //         if(0) {
-    //             /* useful for debugging */
-    //             for(uint32 n = 0; n < node->vn_neighbors_nr[ level ]; ++n) {
-    //                 elog(INFO,
-    //                      "node %" PRIu32 " level %" PRIu32 " neighbor %" PRIu32 ": %" PRIu32,
-    //                      i,
-    //                      level,
-    //                      n,
-    //                      *(uint32 *)&node->vn_neighbors[ level ][ n ]);
-    //             }
-    //         }
-    //     }
-    // }
-    // for(uint32 level = 0; level <= max_level; ++level) {
-    //     if(min_neighbors_per_level[ level ] == UINT32_MAX) min_neighbors_per_level[ level ] = 0;
-    // }
-    // for(uint32 level = 0; level <= max_level; ++level) {
-    //     elog(INFO,
-    //          "level=%" PRIu32 ": nodes %" PRIu32
-    //          " directed neighbor edges %lu "
-    //          "min neighbors %" PRIu32 " max neighbors %" PRIu32,
-    //          level,
-    //          nodes_per_level[ level ],
-    //          edges_per_level[ level ],
-    //          min_neighbors_per_level[ level ],
-    //          max_neighbors_per_level[ level ]);
-    // }
-    // pfree(max_neighbors_per_level);
-    // pfree(min_neighbors_per_level);
-    // pfree(edges_per_level);
-    // pfree(nodes_per_level);
-    // =======
-    //     BlockNumber last_block = InvalidBlockNumber;
-    //     uint32      blocks_per_blocktype[ LDB_VI_BLOCK_NR ];
-    //     uint32      min_nodes_per_block = UINT32_MAX;
-    //     uint32      max_nodes_per_block = 0;
-    //     uint32      max_level = 0;
-    //     uint32     *nodes_per_level;
-    //     uint64     *edges_per_level;
-    //     uint32     *min_neighbors_per_level;
-    //     uint32     *max_neighbors_per_level;
-    //
-    //     bzero(&blocks_per_blocktype, sizeof(blocks_per_blocktype));
-    //     for(BlockNumber block = 0; block < blocks_nr; ++block) ++blocks_per_blocktype[ vi_blocks[ block ].vp_type ];
-    //     elog(INFO,
-    //          "blocks for: header %" PRIu32 " blockmap %" PRIu32 " nodes %" PRIu32,
-    //          blocks_per_blocktype[ LDB_VI_BLOCK_HEADER ],
-    //          blocks_per_blocktype[ LDB_VI_BLOCK_BLOCKMAP ],
-    //          blocks_per_blocktype[ LDB_VI_BLOCK_NODES ]);
-    //
-    //     for(uint32 i = 0; i < nodes_nr; ++i) ++vi_blocks[ vi_nodes[ i ].vn_block ].vp_nodes_nr;
-    //     /* because in the next loop the condition is "block > 0" */
-    //     ldb_invariant(vi_blocks[ 0 ].vp_type == LDB_VI_BLOCK_HEADER, "block 0 should be the header");
-    //     for(BlockNumber block = blocks_nr - 1; block > 0; --block) {
-    //         if(vi_blocks[ block ].vp_type == LDB_VI_BLOCK_NODES) {
-    //             last_block = block;
-    //             break;
-    //         }
-    //     }
-    //     for(BlockNumber block = 0; block < blocks_nr; ++block) {
-    //         if(vi_blocks[ block ].vp_type == LDB_VI_BLOCK_NODES && block != last_block) {
-    //             min_nodes_per_block = Min(min_nodes_per_block, vi_blocks[ block ].vp_nodes_nr);
-    //             max_nodes_per_block = Max(max_nodes_per_block, vi_blocks[ block ].vp_nodes_nr);
-    //         }
-    //     }
-    //     if(blocks_per_blocktype[ LDB_VI_BLOCK_NODES ] == 0) {
-    //         elog(INFO, "nodes per block: 0 blocks with nodes");
-    //     } else if(blocks_per_blocktype[ LDB_VI_BLOCK_NODES ] == 1) {
-    //         elog(INFO, "nodes per block: last block %" PRIu32, vi_blocks[ last_block ].vp_nodes_nr);
-    //     } else {
-    //         elog(INFO,
-    //              "nodes per block: min (except last) %" PRIu32 " max (except last) %" PRIu32 " last %" PRIu32,
-    //              min_nodes_per_block,
-    //              max_nodes_per_block,
-    //              vi_blocks[ last_block ].vp_nodes_nr);
-    //     }
-    //
-    //     for(uint32 i = 0; i < nodes_nr; ++i) max_level = Max(max_level, vi_nodes[ i ].vn_level);
-    //
-    //     nodes_per_level = palloc0_array(typeof(*nodes_per_level), max_level + 1);
-    //     edges_per_level = palloc0_array(typeof(*edges_per_level), max_level + 1);
-    //     min_neighbors_per_level = palloc0_array(typeof(*min_neighbors_per_level), max_level + 1);
-    //     max_neighbors_per_level = palloc0_array(typeof(*max_neighbors_per_level), max_level + 1);
-    //     for(uint32 level = 0; level <= max_level; ++level) {
-    //         min_neighbors_per_level[ level ] = UINT32_MAX;
-    //         max_neighbors_per_level[ level ] = 0;
-    //     }
-    //     for(uint32 i = 0; i < nodes_nr; ++i) {
-    //         struct ldb_vi_node *node = &vi_nodes[ i ];
-    //
-    //         ++nodes_per_level[ node->vn_level ];
-    //         for(uint32 level = 0; level <= node->vn_level; ++level) {
-    //             edges_per_level[ level ] += node->vn_neighbors_nr[ level ];
-    //             min_neighbors_per_level[ level ] = Min(min_neighbors_per_level[ level ], node->vn_neighbors_nr[ level
-    //             ]); max_neighbors_per_level[ level ] = Max(max_neighbors_per_level[ level ], node->vn_neighbors_nr[
-    //             level ]); if(0) {
-    //                 /* useful for debugging */
-    //                 for(uint32 n = 0; n < node->vn_neighbors_nr[ level ]; ++n) {
-    //                     elog(INFO,
-    //                          "node %" PRIu32 " level %" PRIu32 " neighbor %" PRIu32 ": %" PRIu32,
-    //                          i,
-    //                          level,
-    //                          n,
-    //                          *(uint32 *)&node->vn_neighbors[ level ][ n ]);
-    //                 }
-    //             }
-    //         }
-    //     }
-    //     for(uint32 level = 0; level <= max_level; ++level) {
-    //         if(min_neighbors_per_level[ level ] == UINT32_MAX) min_neighbors_per_level[ level ] = 0;
-    //     }
-    //     for(uint32 level = 0; level <= max_level; ++level) {
-    //         elog(INFO,
-    //              "level=%" PRIu32 ": nodes %" PRIu32
-    //              " directed neighbor edges %lu "
-    //              "min neighbors %" PRIu32 " max neighbors %" PRIu32,
-    //              level,
-    //              nodes_per_level[ level ],
-    //              edges_per_level[ level ],
-    //              min_neighbors_per_level[ level ],
-    //              max_neighbors_per_level[ level ]);
-    //     }
-    //     pfree(max_neighbors_per_level);
-    //     pfree(min_neighbors_per_level);
-    //     pfree(edges_per_level);
-    //     pfree(nodes_per_level);
-    // >>>>>>> origin/main
+#ifndef EMSCRIPTEN
+    BlockNumber last_block = InvalidBlockNumber;
+    uint32      blocks_per_blocktype[ LDB_VI_BLOCK_NR ];
+    uint32      min_nodes_per_block = UINT32_MAX;
+    uint32      max_nodes_per_block = 0;
+    uint32      max_level = 0;
+    uint32     *nodes_per_level;
+    uint64     *edges_per_level;
+    uint32     *min_neighbors_per_level;
+    uint32     *max_neighbors_per_level;
+
+    bzero(&blocks_per_blocktype, sizeof(blocks_per_blocktype));
+    for(BlockNumber block = 0; block < blocks_nr; ++block) ++blocks_per_blocktype[ vi_blocks[ block ].vp_type ];
+    elog(INFO,
+         "blocks for: header %" PRIu32 " blockmap %" PRIu32 " nodes %" PRIu32,
+         blocks_per_blocktype[ LDB_VI_BLOCK_HEADER ],
+         blocks_per_blocktype[ LDB_VI_BLOCK_BLOCKMAP ],
+         blocks_per_blocktype[ LDB_VI_BLOCK_NODES ]);
+
+    for(uint32 i = 0; i < nodes_nr; ++i) ++vi_blocks[ vi_nodes[ i ].vn_block ].vp_nodes_nr;
+    /* because in the next loop the condition is "block > 0" */
+    ldb_invariant(vi_blocks[ 0 ].vp_type == LDB_VI_BLOCK_HEADER, "block 0 should be the header");
+    for(BlockNumber block = blocks_nr - 1; block > 0; --block) {
+        if(vi_blocks[ block ].vp_type == LDB_VI_BLOCK_NODES) {
+            last_block = block;
+            break;
+        }
+    }
+    for(BlockNumber block = 0; block < blocks_nr; ++block) {
+        if(vi_blocks[ block ].vp_type == LDB_VI_BLOCK_NODES && block != last_block) {
+            min_nodes_per_block = Min(min_nodes_per_block, vi_blocks[ block ].vp_nodes_nr);
+            max_nodes_per_block = Max(max_nodes_per_block, vi_blocks[ block ].vp_nodes_nr);
+        }
+    }
+    if(blocks_per_blocktype[ LDB_VI_BLOCK_NODES ] == 0) {
+        elog(INFO, "nodes per block: 0 blocks with nodes");
+    } else if(blocks_per_blocktype[ LDB_VI_BLOCK_NODES ] == 1) {
+        elog(INFO, "nodes per block: last block %" PRIu32, vi_blocks[ last_block ].vp_nodes_nr);
+    } else {
+        elog(INFO,
+             "nodes per block: min (except last) %" PRIu32 " max (except last) %" PRIu32 " last %" PRIu32,
+             min_nodes_per_block,
+             max_nodes_per_block,
+             vi_blocks[ last_block ].vp_nodes_nr);
+    }
+
+    for(uint32 i = 0; i < nodes_nr; ++i) max_level = Max(max_level, vi_nodes[ i ].vn_level);
+
+    nodes_per_level = palloc0_array(typeof(*nodes_per_level), max_level + 1);
+    edges_per_level = palloc0_array(typeof(*edges_per_level), max_level + 1);
+    min_neighbors_per_level = palloc0_array(typeof(*min_neighbors_per_level), max_level + 1);
+    max_neighbors_per_level = palloc0_array(typeof(*max_neighbors_per_level), max_level + 1);
+    for(uint32 level = 0; level <= max_level; ++level) {
+        min_neighbors_per_level[ level ] = UINT32_MAX;
+        max_neighbors_per_level[ level ] = 0;
+    }
+    for(uint32 i = 0; i < nodes_nr; ++i) {
+        struct ldb_vi_node *node = &vi_nodes[ i ];
+
+        ++nodes_per_level[ node->vn_level ];
+        for(uint32 level = 0; level <= node->vn_level; ++level) {
+            edges_per_level[ level ] += node->vn_neighbors_nr[ level ];
+            min_neighbors_per_level[ level ] = Min(min_neighbors_per_level[ level ], node->vn_neighbors_nr[ level ]);
+            max_neighbors_per_level[ level ] = Max(max_neighbors_per_level[ level ], node->vn_neighbors_nr[ level ]);
+            if(0) {
+                /* useful for debugging */
+                for(uint32 n = 0; n < node->vn_neighbors_nr[ level ]; ++n) {
+                    elog(INFO,
+                         "node %" PRIu32 " level %" PRIu32 " neighbor %" PRIu32 ": %" PRIu32,
+                         i,
+                         level,
+                         n,
+                         *(uint32 *)&node->vn_neighbors[ level ][ n ]);
+                }
+            }
+        }
+    }
+    for(uint32 level = 0; level <= max_level; ++level) {
+        if(min_neighbors_per_level[ level ] == UINT32_MAX) min_neighbors_per_level[ level ] = 0;
+    }
+    for(uint32 level = 0; level <= max_level; ++level) {
+        elog(INFO,
+             "level=%" PRIu32 ": nodes %" PRIu32
+             " directed neighbor edges %lu "
+             "min neighbors %" PRIu32 " max neighbors %" PRIu32,
+             level,
+             nodes_per_level[ level ],
+             edges_per_level[ level ],
+             min_neighbors_per_level[ level ],
+             max_neighbors_per_level[ level ]);
+    }
+    pfree(max_neighbors_per_level);
+    pfree(min_neighbors_per_level);
+    pfree(edges_per_level);
+    pfree(nodes_per_level);
+#endif
 }
 
 void ldb_validate_index(Oid indrelid, bool print_info)
 {
-<<<<<<< HEAD
-    // <<<<<<< HEAD
-    //     // Relation             index;
-    //     // BlockNumber          header_blockno = 0;
-    //     // Buffer               header_buf;
-    //     // Page                 header_page;
-    //     // HnswIndexHeaderPage *index_header;
-    //     // MemoryContext        memCtx;
-    //     // MemoryContext        saveCtx;
-    //     // BlockNumber          blocks_nr;
-    //     // uint32               nodes_nr;
-    //     // struct ldb_vi_block *vi_blocks;
-    //     // struct ldb_vi_node  *vi_nodes;
-    //     //
-    //     // /* the code here doesn't change the index, so AccessShareLock is enough */
-    //     // index = relation_open(indrelid, AccessShareLock);
-    //     //
-    //     // if(print_info) {
-    //     //     elog(INFO, "validate_index() start for %s with Oid=%u", RelationGetRelationName(index), indrelid);
-    //     // } else {
-    //     //     elog(INFO, "validate_index() start for %s", RelationGetRelationName(index));
-    //     // }
-    //     // elog(INFO, "validate_index() done, no issues found.");
-    //     // relation_close(index, AccessShareLock);
-    //     // return;
-    //     // memCtx = AllocSetContextCreate(CurrentMemoryContext, "hnsw validate_index context",
-    //     ALLOCSET_DEFAULT_SIZES);
-    //     // saveCtx = MemoryContextSwitchTo(memCtx);
-    //     //
-    //     // header_buf = ReadBuffer(index, header_blockno);
-    //     // LockBuffer(header_buf, BUFFER_LOCK_EXCLUSIVE);
-    //     // header_page = BufferGetPage(header_buf);
-    //     // index_header = (HnswIndexHeaderPage *)PageGetContents(header_page);
-    //     // if(index_header->magicNumber != LDB_WAL_MAGIC_NUMBER) {
-    //     //     elog(ERROR,
-    //     //          "Invalid HnswIndexHeaderPage.magicNumber (page %" PRIu32 ", got %x, expected %x)",
-    //     //          header_blockno,
-    //     //          index_header->magicNumber,
-    //     //          LDB_WAL_MAGIC_NUMBER);
-    //     // }
-    //     // if(index_header->m != (uint32)ldb_HnswGetM(index)) {
-    //     //     elog(ERROR, "index_header->m=%" PRIu32 " != ldb_HnswGetM(index)=%d", index_header->m,
-    //     ldb_HnswGetM(index));
-    //     // }
-    //     // if(print_info) {
-    //     //     elog(INFO,
-    //     //          "index_header = HnswIndexHeaderPage("
-    //     //          "version=%" PRIu32 " vector_dim=%" PRIu32 " m=%" PRIu32 " ef_construction=%" PRIu32 " ef=%"
-    //     PRIu32
-    //     //          " pq=%d metric_kind=%d num_vectors=%" PRIu32 " last_data_block=%" PRIu32 ")",
-    //     //          index_header->version,
-    //     //          index_header->vector_dim,
-    //     //          index_header->m,
-    //     //          index_header->ef_construction,
-    //     //          index_header->ef,
-    //     //          index_header->metric_kind,
-    //     //          index_header->pq,
-    //     //          index_header->num_vectors,
-    //     //          index_header->last_data_block);
-    //     // }
-    //     //
-    //     // blocks_nr = RelationGetNumberOfBlocksInFork(index, MAIN_FORKNUM);
-    //     // nodes_nr = index_header->num_vectors;
-    //     // if(print_info) {
-    //     //     elog(INFO, "blocks_nr=%" PRIu32 " nodes_nr=%" PRIu32, blocks_nr, nodes_nr);
-    //     // }
-    //     // /* TODO check nodes_nr against index_header->blockmap_groups_nr */
-    //     //
-    //     // vi_blocks = palloc0_array(typeof(*vi_blocks), blocks_nr);
-    //     // vi_nodes = palloc0_array(typeof(*vi_nodes), nodes_nr);
-    //     // for(uint32 i = 0; i < nodes_nr; ++i) {
-    //     //     vi_nodes[ i ].vn_block = InvalidBlockNumber;
-    //     //     vi_nodes[ i ].vn_offset = InvalidOffsetNumber;
-    //     // }
-    //     //
-    //     // if(index_header->pq) {
-    //     //     ldb_vi_read_pq_codebook(index, index_header, vi_blocks, blocks_nr);
-    //     // }
-    //     // ldb_vi_read_blockmaps(index, index_header, vi_blocks, blocks_nr, vi_nodes, nodes_nr);
-    //     // for(BlockNumber block = 0; block < blocks_nr; ++block) {
-    //     //     if(vi_blocks[ block ].vp_type == LDB_VI_BLOCK_UNKNOWN) {
-    //     //         // elog(ERROR, "vi_blocks[%" PRIu32 "].vp_type == LDB_VI_BLOCK_UNKNOWN (but it should be known
-    //     now)",
-    //     //         // block);
-    //     //     }
-    //     // }
-    //     // ldb_vi_read_nodes(index, index_header, vi_blocks, blocks_nr, vi_nodes, nodes_nr);
-    //     // if(print_info) ldb_vi_print_statistics(vi_blocks, blocks_nr, vi_nodes, nodes_nr);
-    //     //
-    //     // pfree(vi_nodes);
-    //     // pfree(vi_blocks);
-    //     //
-    //     // UnlockReleaseBuffer(header_buf);
-    //     // MemoryContextSwitchTo(saveCtx);
-    //     // MemoryContextDelete(memCtx);
-    //     // elog(INFO, "validate_index() done, no issues found.");
-    //     // relation_close(index, AccessShareLock);
-    // =======
-    //     Relation             index;
-    //     BlockNumber          header_blockno = 0;
-    //     Buffer               header_buf;
-    //     Page                 header_page;
-    //     HnswIndexHeaderPage *index_header;
-    //     MemoryContext        memCtx;
-    //     MemoryContext        saveCtx;
-    //     BlockNumber          blocks_nr;
-    //     uint32               nodes_nr;
-    //     struct ldb_vi_block *vi_blocks;
-    //     struct ldb_vi_node  *vi_nodes;
-    //
-    //     /* the code here doesn't change the index, so AccessShareLock is enough */
-    //     index = relation_open(indrelid, AccessShareLock);
-    //
-    //     if(print_info) {
-    //         elog(INFO, "validate_index() start for %s with Oid=%u", RelationGetRelationName(index), indrelid);
-    //     } else {
-    //         elog(INFO, "validate_index() start for %s", RelationGetRelationName(index));
-    //     }
-    //     elog(INFO, "validate_index() done, no issues found.");
-    //     relation_close(index, AccessShareLock);
-    //     return;
-    //     memCtx = AllocSetContextCreate(CurrentMemoryContext, "hnsw validate_index context", ALLOCSET_DEFAULT_SIZES);
-    //     saveCtx = MemoryContextSwitchTo(memCtx);
-    //
-    //     header_buf = ReadBuffer(index, header_blockno);
-    //     LockBuffer(header_buf, BUFFER_LOCK_EXCLUSIVE);
-    //     header_page = BufferGetPage(header_buf);
-    //     index_header = (HnswIndexHeaderPage *)PageGetContents(header_page);
-    //     if(index_header->magicNumber != LDB_WAL_MAGIC_NUMBER) {
-    //         elog(ERROR,
-    //              "Invalid HnswIndexHeaderPage.magicNumber (page %" PRIu32 ", got %x, expected %x)",
-    //              header_blockno,
-    //              index_header->magicNumber,
-    //              LDB_WAL_MAGIC_NUMBER);
-    //     }
-    //     if(index_header->m != (uint32)ldb_HnswGetM(index)) {
-    //         elog(ERROR, "index_header->m=%" PRIu32 " != ldb_HnswGetM(index)=%d", index_header->m,
-    //         ldb_HnswGetM(index));
-    //     }
-    //     if(print_info) {
-    //         elog(INFO,
-    //              "index_header = HnswIndexHeaderPage("
-    //              "version=%" PRIu32 " vector_dim=%" PRIu32 " m=%" PRIu32 " ef_construction=%" PRIu32 " ef=%" PRIu32
-    //              " pq=%d metric_kind=%d num_vectors=%" PRIu32 " last_data_block=%" PRIu32 ")",
-    //              index_header->version,
-    //              index_header->vector_dim,
-    //              index_header->m,
-    //              index_header->ef_construction,
-    //              index_header->ef,
-    //              index_header->metric_kind,
-    //              index_header->pq,
-    //              index_header->num_vectors,
-    //              index_header->last_data_block);
-    //     }
-    //
-    //     blocks_nr = RelationGetNumberOfBlocksInFork(index, MAIN_FORKNUM);
-    //     nodes_nr = index_header->num_vectors;
-    //     if(print_info) {
-    //         elog(INFO, "blocks_nr=%" PRIu32 " nodes_nr=%" PRIu32, blocks_nr, nodes_nr);
-    //     }
-    //     /* TODO check nodes_nr against index_header->blockmap_groups_nr */
-    //
-    //     vi_blocks = palloc0_array(typeof(*vi_blocks), blocks_nr);
-    //     vi_nodes = palloc0_array(typeof(*vi_nodes), nodes_nr);
-    //     for(uint32 i = 0; i < nodes_nr; ++i) {
-    //         vi_nodes[ i ].vn_block = InvalidBlockNumber;
-    //         vi_nodes[ i ].vn_offset = InvalidOffsetNumber;
-    //     }
-    //
-    //     if(index_header->pq) {
-    //         ldb_vi_read_pq_codebook(index, index_header, vi_blocks, blocks_nr);
-    //     }
-    //     ldb_vi_read_blockmaps(index, index_header, vi_blocks, blocks_nr, vi_nodes, nodes_nr);
-    //     for(BlockNumber block = 0; block < blocks_nr; ++block) {
-    //         if(vi_blocks[ block ].vp_type == LDB_VI_BLOCK_UNKNOWN) {
-    //             // elog(ERROR, "vi_blocks[%" PRIu32 "].vp_type == LDB_VI_BLOCK_UNKNOWN (but it should be known now)",
-    //             // block);
-    //         }
-    //     }
-    //     ldb_vi_read_nodes(index, index_header, vi_blocks, blocks_nr, vi_nodes, nodes_nr);
-    //     if(print_info) ldb_vi_print_statistics(vi_blocks, blocks_nr, vi_nodes, nodes_nr);
-    //
-    //     pfree(vi_nodes);
-    //     pfree(vi_blocks);
-    //
-    //     UnlockReleaseBuffer(header_buf);
-    //     MemoryContextSwitchTo(saveCtx);
-    //     MemoryContextDelete(memCtx);
-    //     elog(INFO, "validate_index() done, no issues found.");
-    //     relation_close(index, AccessShareLock);
-    // >>>>>>> origin/main
-=======
+#ifndef EMSCRIPTEN
     Relation             index;
     BlockNumber          header_blockno = 0;
     Buffer               header_buf;
@@ -1155,5 +530,5 @@
     MemoryContextDelete(memCtx);
     elog(INFO, "validate_index() done, no issues found.");
     relation_close(index, AccessShareLock);
->>>>>>> a26ff7ed
+#endif
 }