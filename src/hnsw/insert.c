--- conflicted
+++ resolved
@@ -111,7 +111,6 @@
     hdr = (HnswIndexHeaderPage *)PageGetContents(hdr_page);
     assert(hdr->magicNumber == LDB_WAL_MAGIC_NUMBER);
 
-<<<<<<< HEAD
     datum = PointerGetDatum(PG_DETOAST_DATUM(values[ 0 ]));
     column_type = GetIndexColumnType(index);
 
@@ -129,10 +128,6 @@
         CheckHnswIndexDimensions(index, values[ 0 ], opts.dimensions);
     }
 
-=======
-    opts.dimensions = hdr->vector_dim;
-    CheckHnswIndexDimensions(index, values[ 0 ], opts.dimensions);
->>>>>>> 670c318f
     PopulateUsearchOpts(index, &opts);
     opts.retriever_ctx = ldb_wal_retriever_area_init(index, hdr);
     opts.retriever = ldb_wal_index_node_retriever;
