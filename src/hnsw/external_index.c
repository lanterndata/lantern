
#include <postgres.h>

#include "external_index.h"

#include <access/generic_xlog.h>  // GenericXLog
#include <access/heapam.h>        // relation_open
#include <assert.h>
#include <common/relpath.h>
#include <math.h>
#include <miscadmin.h>  // START_CRIT_SECTION, END_CRIT_SECTION
#include <pg_config.h>  // BLCKSZ
#include <storage/block.h>
#include <storage/bufmgr.h>  // Buffer
#include <utils/hsearch.h>
#include <utils/relcache.h>

#include "extra_dirtied.h"
#include "failure_point.h"
#include "hnsw.h"
#include "hnsw/fa_cache.h"
#include "htab_cache.h"
#include "insert.h"
#include "options.h"
#include "retriever.h"
#include "usearch.h"
#include "usearch_storage.hpp"
#include "utils.h"

#if PG_VERSION_NUM >= 130000
#include <miscadmin.h>
#endif

/*
 * Updates HnswBlockMapGroupDesc for groupno in the HnswIndexHeaderPage.
 * The header is fsynced to the WAL after this function returns if flush_log is true.
 * Assumes that the header (block 0) buffer is locked.
 *
 * In the current use cases the header page is added to a WAL record somewhere
 * up the call stack, so the changes made here must be duplicated to the
 * HnswIndexHeaderPage in that header page, otherwise they would be overwritten
 * when that WAL record up the stack is written to the log.
 */

void StoreExternalIndexBlockMapGroup(Relation             index,
                                     const metadata_t    *metadata,
                                     HnswIndexHeaderPage *headerp,
                                     ForkNumber           forkNum,
                                     char                *data,
                                     uint64              *progress,
                                     int                  dimension,
                                     uint32               first_node_index,
                                     uint32               num_added_vectors,
                                     ItemPointerData     *item_pointers)
{
    // Now add nodes to data pages
    char  *node = 0;
    int    node_size = 0;
    int    node_level = 0;
    uint32 predicted_next_block = InvalidBlockNumber;
    uint32 last_block = -1;

    HnswIndexTuple *bufferpage = palloc(BLCKSZ);

    /* Add all the vectors to the WAL */
    for(uint32 node_id = first_node_index; node_id < first_node_index + num_added_vectors;) {
        // 1. create HnswIndexTuple

        // 2. fill header and special

        // 3. while available space is larger than node_size
        //     3a. add node to page

        // 4. commit buffer
        Buffer       buf = ReadBufferExtended(index, forkNum, P_NEW, RBM_NORMAL, NULL);
        BlockNumber  blockno = BufferGetBlockNumber(buf);
        OffsetNumber offsetno;
        LockBuffer(buf, BUFFER_LOCK_EXCLUSIVE);

        GenericXLogState *state = GenericXLogStart(index);
        Page              page = GenericXLogRegisterBuffer(state, buf, GENERIC_XLOG_FULL_IMAGE);
        PageInit(page, BufferGetPageSize(buf), sizeof(HnswIndexPageSpecialBlock));

        if(predicted_next_block != InvalidBlockNumber) {
            ldb_invariant(predicted_next_block == BufferGetBlockNumber(buf),
                          "my block number hypothesis failed. "
                          "predicted block number %d does not match "
                          "actual %d",
                          predicted_next_block,
                          BufferGetBlockNumber(buf));
        }

        HnswIndexPageSpecialBlock *special = (HnswIndexPageSpecialBlock *)PageGetSpecialPointer(page);
        special->firstId = node_id;
        special->nextblockno = InvalidBlockNumber;

        // note: even if the condition is true, nodepage may be too large
        // as the condition does not take into account the flexible array component
        while(PageGetFreeSpace(page) > sizeof(HnswIndexTuple) + dimension * sizeof(float)) {
            if(node_id >= first_node_index + num_added_vectors) break;
            memset(bufferpage, 0, BLCKSZ);
            /************* extract node from usearch index************/

            node = extract_node(data,
                                *progress,
                                dimension,
                                metadata,
                                /*->>output*/ &node_size,
                                &node_level);
            bufferpage->seqid = node_id;
            bufferpage->level = node_level;
            bufferpage->size = node_size;
            ldb_invariant(node_level < 100,
                          "node level is too large. at id %d"
                          "this is likely a bug in usearch. "
                          "level: %d",
                          node_id,
                          node_level);

            // node should not be larger than the 8k bufferpage
            // invariant holds because of dimension <2000 check in index creation
            // once quantization is enabled, we can allow larger overall dims
            assert(bufferpage + offsetof(HnswIndexTuple, node) + node_size < bufferpage + BLCKSZ);
            memcpy(bufferpage->node, node, node_size);
            offsetno = PageAddItem(
                page, (Item)bufferpage, sizeof(HnswIndexTuple) + node_size, InvalidOffsetNumber, false, false);

            if(offsetno == InvalidOffsetNumber) {
                // break to get a fresh page
                break;
            }

            // we successfully recorded the node. move to the next one
            BlockIdSet(&item_pointers[ node_id ].ip_blkid, blockno);
            item_pointers[ node_id ].ip_posid = offsetno;
            *progress += node_size;
            node_id++;
        }

        if(node_id < num_added_vectors + first_node_index) {
            predicted_next_block = BufferGetBlockNumber(buf) + 1;
        } else {
            last_block = BufferGetBlockNumber(buf);
            predicted_next_block = InvalidBlockNumber;
        }
        special->lastId = node_id - 1;
        special->nextblockno = predicted_next_block;

        MarkBufferDirty(buf);
        GenericXLogFinish(state);
        UnlockReleaseBuffer(buf);
    }
    headerp->last_data_block = last_block;

    LDB_FAILURE_POINT_CRASH_IF_ENABLED("just_before_updating_blockmaps_after_inserting_nodes");
}

void StoreExternalEmptyIndex(Relation index, ForkNumber forkNum, char *data, usearch_init_options_t *opts)
{
    // this method is intended to store empty indexes for unlogged tables (ambuildempty method) and should hence be
    // called with forkNum = INIT_FORKNUM

    Buffer header_buf = ReadBufferExtended(index, forkNum, P_NEW, RBM_NORMAL, NULL);

    // even when we are creating a new page, it must always be the first page we create
    // and should therefore have BlockNumber 0
    assert(BufferGetBlockNumber(header_buf) == 0);

    LockBuffer(header_buf, BUFFER_LOCK_EXCLUSIVE);

    START_CRIT_SECTION();

    Page header_page = BufferGetPage(header_buf);

    PageInit(header_page, BufferGetPageSize(header_buf), 0);

    HnswIndexHeaderPage *headerp = (HnswIndexHeaderPage *)PageGetContents(header_page);

    headerp->magicNumber = LDB_WAL_MAGIC_NUMBER;
    headerp->version = LDB_WAL_VERSION_NUMBER;
    headerp->vector_dim = opts->dimensions;
    headerp->m = opts->connectivity;
    headerp->ef_construction = opts->expansion_add;
    headerp->ef = opts->expansion_search;
    headerp->metric_kind = opts->metric_kind;
    headerp->pq = opts->pq;
    headerp->num_centroids = opts->num_centroids;
    headerp->num_subvectors = opts->num_subvectors;

    headerp->num_vectors = 0;

    headerp->last_data_block = InvalidBlockNumber;

    memcpy(headerp->usearch_header, data, USEARCH_HEADER_SIZE);
    ((PageHeader)header_page)->pd_lower = ((char *)headerp + sizeof(HnswIndexHeaderPage)) - (char *)header_page;

    MarkBufferDirty(header_buf);

    // Write a WAL record containing a full image of the page. Even though this is an unlogged table that doesn't use
    // WAL, this line appears to flush changes to disc immediately (and not waiting after the first checkpoint). This is
    // important because this empty index will live in the init fork, where it will be used to reset the unlogged index
    // after a crash, and so we need this written to disc in order to have proper crash recovery functionality available
    // immediately. Otherwise, if a crash occurs before the first postgres checkpoint, postgres can't read the init fork
    // from disc and we will have a corrupted index when postgres attempts recovery. This is also what nbtree access
    // method's implementation does for empty unlogged indexes (ambuildempty implementation).
    // NOTE: we MUST have this be inside a crit section, or else an assertion inside this method will fail and crash the
    // db
    log_newpage_buffer(header_buf, false);

    END_CRIT_SECTION();

    UnlockReleaseBuffer(header_buf);
}

void StoreExternalIndex(Relation                index,
                        const metadata_t       *external_index_metadata,
                        ForkNumber              forkNum,
                        char                   *data,
                        usearch_init_options_t *opts,
                        size_t                  num_added_vectors)
{
    Buffer header_buf = ReadBufferExtended(index, forkNum, P_NEW, RBM_NORMAL, NULL);

    // even when we are creating a new page, it must always be the first page we create
    // and should therefore have BLockNumber 0
    assert(BufferGetBlockNumber(header_buf) == 0);
    LockBuffer(header_buf, BUFFER_LOCK_EXCLUSIVE);

    GenericXLogState *state = GenericXLogStart(index);
    Page              header_page = GenericXLogRegisterBuffer(state, header_buf, GENERIC_XLOG_FULL_IMAGE);

    PageInit(header_page, BufferGetPageSize(header_buf), 0);
    HnswIndexHeaderPage *headerp = (HnswIndexHeaderPage *)PageGetContents(header_page);

    headerp->magicNumber = LDB_WAL_MAGIC_NUMBER;
    headerp->version = LDB_WAL_VERSION_NUMBER;
    headerp->vector_dim = opts->dimensions;
    headerp->m = opts->connectivity;
    headerp->ef_construction = opts->expansion_add;
    headerp->ef = opts->expansion_search;
    headerp->metric_kind = opts->metric_kind;

    headerp->num_vectors = num_added_vectors;
    headerp->pq = opts->pq;
    headerp->num_centroids = opts->num_centroids;
    headerp->num_subvectors = opts->num_subvectors;

    headerp->last_data_block = InvalidBlockNumber;

    memcpy(headerp->usearch_header, data, USEARCH_HEADER_SIZE);
    ((PageHeader)header_page)->pd_lower = ((char *)headerp + sizeof(HnswIndexHeaderPage)) - (char *)header_page;

    // Flush header page to WAL, because StoreExternalIndexBlockMapGroup references header page
    // In wal logs when adding block map groups, and WAL redo crashes in replica as header page record
    // Would not exist yet

    MarkBufferDirty(header_buf);
    GenericXLogFinish(state);

    state = GenericXLogStart(index);
    header_page = GenericXLogRegisterBuffer(state, header_buf, GENERIC_XLOG_FULL_IMAGE);
    headerp = (HnswIndexHeaderPage *)PageGetContents(header_page);

    // allocate some pages for pq codebook
    // for now, always add this blocks to make sure all tests run with these and nothing fails
    if(opts->pq) {
        const int num_clusters = 256;
        // total bytes for num_clusters clusters = num_clusters * vector_size_in_bytes
        // total pages for codebook = bytes / page_size
        for(int i = 0; i < ceil((float)(num_clusters)*opts->dimensions * sizeof(float) / BLCKSZ); i++) {
            Buffer cluster_buf = ReadBufferExtended(index, forkNum, P_NEW, RBM_NORMAL, NULL);
            LockBuffer(cluster_buf, BUFFER_LOCK_EXCLUSIVE);
            GenericXLogState *cluster_state = GenericXLogStart(index);

            GenericXLogRegisterBuffer(cluster_state, cluster_buf, GENERIC_XLOG_FULL_IMAGE);
            // todo:: actually, write the codebook here
            GenericXLogFinish(cluster_state);
            UnlockReleaseBuffer(cluster_buf);
        }
    }

    uint64 progress = USEARCH_HEADER_SIZE;
    uint32 group_node_first_index = 0;
    uint32 num_added_vectors_remaining = num_added_vectors;
    uint32 batch_size = HNSW_BLOCKMAP_BLOCKS_PER_PAGE;

    ItemPointerData *item_pointers = palloc(num_added_vectors * sizeof(ItemPointerData));

    while(num_added_vectors_remaining > 0) {
        StoreExternalIndexBlockMapGroup(index,
                                        external_index_metadata,
                                        headerp,
                                        forkNum,
                                        data,
                                        &progress,
                                        opts->dimensions,
                                        group_node_first_index,
                                        Min(num_added_vectors_remaining, batch_size),
                                        item_pointers);
        num_added_vectors_remaining -= Min(num_added_vectors_remaining, batch_size);
        group_node_first_index += batch_size;
        batch_size = batch_size * 2;
    }

    // this is where I rewrite all neighbors to use BlockNumber
    Buffer              buf;
    HnswIndexHeaderPage header_copy;
    Page                page;
    OffsetNumber        offset, maxoffset;
    GenericXLogState   *gxlogState;
    header_copy = *(HnswIndexHeaderPage *)PageGetContents(header_page);
    // rewrite neighbor lists in terms of block numbers
    for(BlockNumber blockno = 1;
        BlockNumberIsValid(header_copy.last_data_block) && blockno <= header_copy.last_data_block;
        blockno++) {
        bool block_modified = false;
        buf = ReadBufferExtended(index, MAIN_FORKNUM, blockno, RBM_NORMAL, GetAccessStrategy(BAS_BULKREAD));
        LockBuffer(buf, BUFFER_LOCK_EXCLUSIVE);
        gxlogState = GenericXLogStart(index);
        page = GenericXLogRegisterBuffer(gxlogState, buf, LDB_GENERIC_XLOG_DELTA_IMAGE);
        maxoffset = PageGetMaxOffsetNumber(page);

        // when index is a pq-index, there will be pq header pages that are currently empty
        // the loop below will skip those. in the future, when those pages are filled up,
        // we need to add a branch here and skip those pages
        block_modified = true;
        for(offset = FirstOffsetNumber; offset <= maxoffset; offset = OffsetNumberNext(offset)) {
            HnswIndexTuple *nodepage = (HnswIndexTuple *)PageGetItem(page, PageGetItemId(page, offset));
            uint32          level = level_from_node(nodepage->node);
            for(uint32 i = 0; i <= level; i++) {
                uint32                      slot_count;
                ldb_unaligned_slot_union_t *slots
                    = get_node_neighbors_mut(external_index_metadata, nodepage->node, i, &slot_count);
                for(uint32 j = 0; j < slot_count; j++) {
                    uint32 nid = 0;
                    memcpy(&nid, &slots[ j ].seqid, sizeof(slots[ j ].seqid));
                    memcpy(&slots[ j ].itemPointerData, &item_pointers[ nid ], sizeof(ItemPointerData));
                }
            }
        }

        if(block_modified) {
            GenericXLogFinish(gxlogState);
        } else {
            GenericXLogAbort(gxlogState);
        }

        UnlockReleaseBuffer(buf);
    }
    // rewrote all neighbor list. Rewrite graph entry point as well
    uint64 entry_slot = usearch_header_get_entry_slot(headerp->usearch_header);
    uint64 ret_slot = 0;
    // rewrite header slot unless we created an empty index
    if(num_added_vectors > 0) {
        assert(entry_slot < UINT32_MAX);
        memcpy(&ret_slot, &item_pointers[ (uint32)entry_slot ], sizeof(ItemPointerData));
        usearch_header_set_entry_slot(headerp->usearch_header, ret_slot);
    }
    MarkBufferDirty(header_buf);
    GenericXLogFinish(state);
    UnlockReleaseBuffer(header_buf);
}

// adds a an item to hnsw index relation page. assumes the page has enough space for the item
// the function also takes care of setting the special block
static OffsetNumber HnswIndexPageAddVector(Page page, HnswIndexTuple *new_vector_data, int new_vector_size)
{
    HnswIndexPageSpecialBlock *special_block;
    OffsetNumber               inserted_at;

    inserted_at = PageAddItem(
        page, (Item)new_vector_data, sizeof(HnswIndexTuple) + new_vector_size, InvalidOffsetNumber, false, false);
    ldb_invariant(inserted_at != InvalidOffsetNumber, "unexpectedly could not add item to the last existing page");
    special_block = (HnswIndexPageSpecialBlock *)PageGetSpecialPointer(page);

    if(PageGetMaxOffsetNumber(page) == 1) {
        // we added the first element to the index page!
        // update firstId
        ldb_dlog("InsertBranching: we added first element to index page");
        special_block->firstId = new_vector_data->seqid;
        special_block->lastId = new_vector_data->seqid;
        special_block->nextblockno = InvalidBlockNumber;
    } else {
        ldb_dlog("InsertBranching: we added (NOT FIRST) element to index page");
        assert(special_block->lastId == new_vector_data->seqid - 1);
        special_block->lastId += 1;
        // we always add to the last page so nextblockno
        // of the page we add to is always InvalidBlockNumber
        assert(special_block->nextblockno == InvalidBlockNumber);
    }
    return inserted_at;
}

// the function assumes that its modifications to hdr will
// saved durably on the index relation by the caller
// the function does all the necessary preperation of an index page inside postgres
// hnsw index for the external indexer to start using the tuple (or node-entry) via
// appropriate mutable external retriever
HnswIndexTuple *PrepareIndexTuple(Relation             index_rel,
                                  GenericXLogState    *state,
                                  HnswIndexHeaderPage *hdr,
                                  metadata_t          *metadata,
                                  uint32               new_tuple_id,
                                  uint32               new_tuple_level,

                                  ldb_unaligned_slot_union_t *slot,
                                  HnswInsertState            *insertstate)
{
    // if any data blocks exist, the last one's buffer will be read into this
    Buffer last_dblock = InvalidBuffer;
    // if a new data buffer is created for the inserted vector, it will be stored here
    Buffer new_dblock = InvalidBuffer;

    Page                       page;
    OffsetNumber               new_tup_at;
    HnswIndexPageSpecialBlock *special_block;
    BlockNumber                new_vector_blockno = InvalidBlockNumber;
    uint32          new_tuple_size = UsearchNodeBytes(metadata, hdr->vector_dim * sizeof(float), new_tuple_level);
    HnswIndexTuple *alloced_tuple = NULL;
    HnswIndexTuple *new_tup_ref = NULL;
    // create the new node
    // allocate buffer to construct the new node
    // note that we allocate more than sizeof(HnswIndexTuple) since the struct has a flexible array member
    // which depends on parameters passed into UsearchNodeBytes above
    alloced_tuple = (HnswIndexTuple *)palloc0(sizeof(HnswIndexTuple) + new_tuple_size);
    alloced_tuple->seqid = new_tuple_id;
    alloced_tuple->level = new_tuple_level;
    alloced_tuple->size = new_tuple_size;

    /*** Add a new tuple corresponding to the added vector to the list of tuples in the index
     *  (create new page if necessary) ***/

    if(hdr->last_data_block == InvalidBlockNumber) {
        new_dblock = ReadBufferExtended(index_rel, MAIN_FORKNUM, P_NEW, RBM_NORMAL, NULL);
        LockBuffer(new_dblock, BUFFER_LOCK_EXCLUSIVE);
        new_vector_blockno = BufferGetBlockNumber(new_dblock);

        // todo:: add a failure point in here for tests and make sure new_dblock is not leaked
        hdr->last_data_block = new_vector_blockno;

        // 4.
        page = GenericXLogRegisterBuffer(state, new_dblock, LDB_GENERIC_XLOG_DELTA_IMAGE);
        PageInit(page, BufferGetPageSize(new_dblock), sizeof(HnswIndexPageSpecialBlock));
        extra_dirtied_add(insertstate->retriever_ctx->extra_dirted, new_vector_blockno, new_dblock, page);

        new_tup_at = HnswIndexPageAddVector(page, alloced_tuple, alloced_tuple->size);

        MarkBufferDirty(new_dblock);
    } else {
        page = extra_dirtied_get(insertstate->retriever_ctx->extra_dirted, hdr->last_data_block, &last_dblock);

        if(page == NULL) {
            last_dblock = ReadBufferExtended(index_rel, MAIN_FORKNUM, hdr->last_data_block, RBM_NORMAL, NULL);
            LockBuffer(last_dblock, BUFFER_LOCK_EXCLUSIVE);
            page = GenericXLogRegisterBuffer(state, last_dblock, LDB_GENERIC_XLOG_DELTA_IMAGE);
            extra_dirtied_add(insertstate->retriever_ctx->extra_dirted, hdr->last_data_block, last_dblock, page);
        }

        assert(last_dblock != InvalidBuffer);

        /**
         * The sizeof(ItemIdData) in the if condition below is necessary to make sure there is enough
         * space for the next line pointer in the page. We do not allocate line pointers in advance and add them
         * as the need arrises. So, we have to always check that there is enough space.
         * You can put the following check in the "else" branch to verify that sizeof(ItemIdData) addition
         * actually makes a difference:
         *
         *   if(PageGetFreeSpace(page) > sizeof(HnswIndexTuple) + alloced_tuple->size) {
         *       ldb_dlog(
         *           "LANTERN: note: there is enough space for the tuple, but not enough for the"
         *           "new ItemIdData line pointer");
         *   }
         *
         **/
        if(PageGetFreeSpace(page) > sizeof(ItemIdData) + sizeof(HnswIndexTuple) + alloced_tuple->size) {
            // there is enough space in the last page to fit the new vector
            // so we just append it to the page
            ldb_dlog("InsertBranching: we adding element to existing page");
            new_tup_at = HnswIndexPageAddVector(page, alloced_tuple, alloced_tuple->size);
            new_vector_blockno = BufferGetBlockNumber(last_dblock);
            assert(new_vector_blockno == hdr->last_data_block);

            MarkBufferDirty(last_dblock);
        } else {
            ldb_dlog("InsertBranching: creating new data bage to add an element to");
            // 1. create and read a new block
            // 2. store the new block blockno in the last block special
            // 2.5 update index header to point to the new last page
            // 3. mark dirty the old block (PIN must be held until after the xlog transaction is committed)
            // 4. add the new vector to the newly created page

            // 1.
            // todo:: I think if for some reason insertion fails after this point, the new block will stick
            // around. So, perhaps we should do what we did with blockmap and have a separate wal record for new
            // page creation.

            // check the count of blockmaps, see if there's place to add the block id, if yes add, if no create a
            // new group check if already existing blockmaps are not enough

            new_dblock = ReadBufferExtended(index_rel, MAIN_FORKNUM, P_NEW, RBM_NORMAL, NULL);
            LockBuffer(new_dblock, BUFFER_LOCK_EXCLUSIVE);
            new_vector_blockno = BufferGetBlockNumber(new_dblock);
            // todo:: add a failure point in here for tests and make sure new_dblock is not leaked

            // 2.
            special_block = (HnswIndexPageSpecialBlock *)PageGetSpecialPointer(page);
            special_block->nextblockno = new_vector_blockno;

            // 2.5
            hdr->last_data_block = new_vector_blockno;

            // 3.
            MarkBufferDirty(last_dblock);
            page = NULL;

            // 4.
            page = GenericXLogRegisterBuffer(state, new_dblock, LDB_GENERIC_XLOG_DELTA_IMAGE);
            PageInit(page, BufferGetPageSize(new_dblock), sizeof(HnswIndexPageSpecialBlock));
            extra_dirtied_add(insertstate->retriever_ctx->extra_dirted, new_vector_blockno, new_dblock, page);

            new_tup_at = HnswIndexPageAddVector(page, alloced_tuple, alloced_tuple->size);

            MarkBufferDirty(new_dblock);
        }
    }

    /*** extract the inserted tuple ref to return so usearch can do further work on it ***/
    assert(new_vector_blockno != InvalidBlockNumber);
    ItemPointerData tmp;
    BlockIdSet(&tmp.ip_blkid, new_vector_blockno);
    tmp.ip_posid = new_tup_at;
    memcpy(&slot->itemPointerData, &tmp, sizeof(ItemPointerData));
    new_tup_ref = (HnswIndexTuple *)PageGetItem(page, PageGetItemId(page, new_tup_at));
    assert(new_tup_ref->seqid == new_tuple_id);
    assert(new_tup_ref->level == new_tuple_level);
    assert(new_tup_ref->size == new_tuple_size);
    page = NULL;  // to avoid its accidental use
    /*** Update header ***/
    hdr->num_vectors++;

    pfree(alloced_tuple);
    return new_tup_ref;
}

bool isBlockMapBlock(const HnswBlockMapGroupDesc *blockmap_groups, const int blockmap_group_nr, BlockNumber blockno)
{
    if(!BlockNumberIsValid(blockno)) {
        return false;
    }
    for(int i = 0; i < blockmap_group_nr; i++) {
        if(blockmap_groups[ i ].first_block <= blockno && blockno < blockmap_groups[ i ].first_block + (1 << i)) {
            return true;
        }
    }
    return false;
}

void *ldb_wal_index_node_retriever(void *ctxp, unsigned long long id)
{
    RetrieverCtx   *ctx = (RetrieverCtx *)ctxp;
    HnswIndexTuple *nodepage;
    Page            page;
    Buffer          buf = InvalidBuffer;
    bool            idx_page_prelocked = false;
    ItemPointerData tid_data;
    BlockNumber     data_block_no;

<<<<<<< HEAD
    elog(INFO, "START READ NODE::::::: %d, %x", id, &tid_data);
    memcpy(&tid_data, &id, sizeof(ItemPointerData));
    elog(INFO, "MEMCPY DONE NODE::::::: %d, %d", id, tid_data.ip_posid);
    data_block_no = BlockIdGetBlockNumber(&tid_data.ip_blkid);
    elog(INFO, "data_block_no NODE::::::: %d", data_block_no);
=======
    memcpy(&tid_data, &id, sizeof(ItemPointerData));
    data_block_no = BlockIdGetBlockNumber(&tid_data.ip_blkid);
>>>>>>> 6309aabd

    elog(INFO, "READING PAGE NODE::::::: %d", id);
    page = extra_dirtied_get(ctx->extra_dirted, data_block_no, NULL);
    elog(INFO, "READ PAGE NODE::::::: %d", page);
    if(page == NULL) {
        elog(INFO, "ReadBufferExtended Rel: %x, block: %d", ctx->index_rel, data_block_no);
        buf = ReadBufferExtended(ctx->index_rel, MAIN_FORKNUM, data_block_no, RBM_NORMAL, NULL);
        elog(INFO, "ReadBufferExtended DONE Rel: %x, block: %d", ctx->index_rel, data_block_no);
        LockBuffer(buf, BUFFER_LOCK_SHARE);
        page = BufferGetPage(buf);
    } else {
        idx_page_prelocked = true;
    }

<<<<<<< HEAD
    elog(INFO, "READING PAGE START:::::::::::::");
    elog(INFO, "Reading from page::: page: %d, tid_data.ip_posid: %d", page, tid_data.ip_posid);
    nodepage = (HnswIndexTuple *)PageGetItem(page, PageGetItemId(page, tid_data.ip_posid));
    elog(INFO, "node page read NODE::::::: %x", nodepage);
=======
    nodepage = (HnswIndexTuple *)PageGetItem(page, PageGetItemId(page, tid_data.ip_posid));
>>>>>>> 6309aabd
#if LANTERNDB_COPYNODES
    BufferNode *buffNode;
    buffNode = (BufferNode *)palloc(sizeof(BufferNode));
    buffNode->buf = (char *)palloc(nodepage->size);
    memcpy(buffNode->buf, nodepage->node, nodepage->size);
    if(!idx_page_prelocked) {
        UnlockReleaseBuffer(buf);
    }
    dlist_push_tail(&ctx->takenbuffers, &buffNode->node);
    return buffNode->buf;
#endif

    // if we locked the page, unlock it and only leave a pin on it.
    // otherwise, it must must have been locked because we are in the middle of an update and that node
    // was affected, so we must leave it locked
    if(!idx_page_prelocked) {
        // Wrap buf in a linked list node
        BufferNode *buffNode;
        buffNode = (BufferNode *)palloc(sizeof(BufferNode));
        buffNode->buf = buf;

        // Add buffNode to list of pinned buffers
        dlist_push_tail(&ctx->takenbuffers, &buffNode->node);
        LockBuffer(buf, BUFFER_LOCK_UNLOCK);
    }

#if PG_VERSION_NUM >= 130000
    CheckMem(work_mem,
             NULL,
             NULL,
             0,
             "pinned more tuples during node retrieval than will fit in work_mem, cosider increasing work_mem");
#endif
    // fa_cache_insert(&ctx->fa_cache, (uint32)id, nodepage->node);
<<<<<<< HEAD
    elog(INFO, "DONE READ NODE::::::: %d", id);
=======
>>>>>>> 6309aabd
    return nodepage->node;
}

void *ldb_wal_index_node_retriever_mut(void *ctxp, unsigned long long id)
{
    RetrieverCtx   *ctx = (RetrieverCtx *)ctxp;
    HnswIndexTuple *nodepage;
    Page            page;
    Buffer          buf = InvalidBuffer;
    ItemPointerData tid_data;
    BlockNumber     data_block_no;
    assert(ctx->header_page_under_wal->version == LDB_WAL_VERSION_NUMBER);

    memcpy(&tid_data, &id, sizeof(ItemPointerData));
    data_block_no = BlockIdGetBlockNumber(&tid_data.ip_blkid);

    // here, we don't bother looking up the fully associative cache because
    // given the current usage of _mut, it is never going to be in the chache

    page = extra_dirtied_get(ctx->extra_dirted, data_block_no, NULL);
    if(page == NULL) {
        extra_dirtied_add_wal_read_buffer(ctx->extra_dirted, ctx->index_rel, MAIN_FORKNUM, data_block_no, &buf, &page);
    }

    nodepage = (HnswIndexTuple *)PageGetItem(page, PageGetItemId(page, tid_data.ip_posid));
    // fa_cache_insert(&ctx->fa_cache, (uint32)id, nodepage->node);
    return nodepage->node;
}<|MERGE_RESOLUTION|>--- conflicted
+++ resolved
@@ -12,6 +12,7 @@
 #include <pg_config.h>  // BLCKSZ
 #include <storage/block.h>
 #include <storage/bufmgr.h>  // Buffer
+#include <utils/elog.h>
 #include <utils/hsearch.h>
 #include <utils/relcache.h>
 
@@ -64,6 +65,7 @@
 
     /* Add all the vectors to the WAL */
     for(uint32 node_id = first_node_index; node_id < first_node_index + num_added_vectors;) {
+        ldb_dlog("ADD NODE %d", node_id);
         // 1. create HnswIndexTuple
 
         // 2. fill header and special
@@ -134,6 +136,7 @@
             BlockIdSet(&item_pointers[ node_id ].ip_blkid, blockno);
             item_pointers[ node_id ].ip_posid = offsetno;
             *progress += node_size;
+            ldb_dlog("ADDED NODE %d", node_id);
             node_id++;
         }
 
@@ -219,6 +222,7 @@
                         usearch_init_options_t *opts,
                         size_t                  num_added_vectors)
 {
+    ldb_dlog("StoreExternalIndex");
     Buffer header_buf = ReadBufferExtended(index, forkNum, P_NEW, RBM_NORMAL, NULL);
 
     // even when we are creating a new page, it must always be the first page we create
@@ -331,9 +335,15 @@
                 uint32                      slot_count;
                 ldb_unaligned_slot_union_t *slots
                     = get_node_neighbors_mut(external_index_metadata, nodepage->node, i, &slot_count);
+                elog(INFO, "level=%d, slot_count=%d", level, slot_count);
                 for(uint32 j = 0; j < slot_count; j++) {
                     uint32 nid = 0;
+                    // elog(INFO, "slots[ %d ].seqid=%d", j, slots[ j ].seqid);
+                    // TODO:: The issue is here, slots[j].seqid is sometimes a huge number, and also the slot_count is
+                    // not correct So this SEGFAULTS or the index scan is not returning data because of invalid item
+                    // pointer
                     memcpy(&nid, &slots[ j ].seqid, sizeof(slots[ j ].seqid));
+                    // elog(INFO, "Copy item_pointers[%d] to slotes[%d]", nid, j);
                     memcpy(&slots[ j ].itemPointerData, &item_pointers[ nid ], sizeof(ItemPointerData));
                 }
             }
@@ -565,16 +575,8 @@
     ItemPointerData tid_data;
     BlockNumber     data_block_no;
 
-<<<<<<< HEAD
-    elog(INFO, "START READ NODE::::::: %d, %x", id, &tid_data);
-    memcpy(&tid_data, &id, sizeof(ItemPointerData));
-    elog(INFO, "MEMCPY DONE NODE::::::: %d, %d", id, tid_data.ip_posid);
-    data_block_no = BlockIdGetBlockNumber(&tid_data.ip_blkid);
-    elog(INFO, "data_block_no NODE::::::: %d", data_block_no);
-=======
     memcpy(&tid_data, &id, sizeof(ItemPointerData));
     data_block_no = BlockIdGetBlockNumber(&tid_data.ip_blkid);
->>>>>>> 6309aabd
 
     elog(INFO, "READING PAGE NODE::::::: %d", id);
     page = extra_dirtied_get(ctx->extra_dirted, data_block_no, NULL);
@@ -589,14 +591,7 @@
         idx_page_prelocked = true;
     }
 
-<<<<<<< HEAD
-    elog(INFO, "READING PAGE START:::::::::::::");
-    elog(INFO, "Reading from page::: page: %d, tid_data.ip_posid: %d", page, tid_data.ip_posid);
     nodepage = (HnswIndexTuple *)PageGetItem(page, PageGetItemId(page, tid_data.ip_posid));
-    elog(INFO, "node page read NODE::::::: %x", nodepage);
-=======
-    nodepage = (HnswIndexTuple *)PageGetItem(page, PageGetItemId(page, tid_data.ip_posid));
->>>>>>> 6309aabd
 #if LANTERNDB_COPYNODES
     BufferNode *buffNode;
     buffNode = (BufferNode *)palloc(sizeof(BufferNode));
@@ -631,10 +626,7 @@
              "pinned more tuples during node retrieval than will fit in work_mem, cosider increasing work_mem");
 #endif
     // fa_cache_insert(&ctx->fa_cache, (uint32)id, nodepage->node);
-<<<<<<< HEAD
     elog(INFO, "DONE READ NODE::::::: %d", id);
-=======
->>>>>>> 6309aabd
     return nodepage->node;
 }
 
