--- conflicted
+++ resolved
@@ -62,7 +62,6 @@
     return 1u << groupno;
 }
 
-<<<<<<< HEAD
 static bool BlockMapGroupIsFullyInitialized(HnswIndexHeaderPage *hdr, unsigned groupno)
 {
     assert(groupno < HNSW_MAX_BLOCKMAP_GROUPS);
@@ -85,14 +84,6 @@
     // we check if k is more than already created 2^groups
     return tuple_id / HNSW_BLOCKMAP_BLOCKS_PER_PAGE + 1 < ((uint32)1 << blockmap_groups_nr);
 }
-=======
-        LDB_FAILURE_POINT_CRASH_IF_ENABLED("crash_after_buf_allocation");
-
-        if(blockmap_id == 0) {
-            hdr->blockmap_page_groups = blockmap_groupno;
-            hdr->blockmap_page_group_index[ blockmap_groupno ] = BufferGetBlockNumber(buf);
-        }
->>>>>>> 09c3dfe9
 
 /*
  * Updates HnswBlockMapGroupDesc for groupno in the HnswIndexHeaderPage.
