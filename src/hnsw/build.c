--- conflicted
+++ resolved
@@ -358,12 +358,7 @@
     buildstate->index_file_path = ldb_HnswGetIndexFilePath(index);
 
     // If a dimension wasn't specified try to infer it
-<<<<<<< HEAD
-    if(buildstate->dimensions < 1) {
-        // todo:: isn't calling InferDimension and GetHnswIndexDimensions above redundant?
-=======
     if(heap != NULL && buildstate->dimensions < 1) {
->>>>>>> 670c318f
         buildstate->dimensions = InferDimension(heap, indexInfo);
     }
 
