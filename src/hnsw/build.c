--- conflicted
+++ resolved
@@ -139,11 +139,7 @@
     return -1;
 }
 
-<<<<<<< HEAD
-void CheckHnswIndexDimensions(Relation index, Datum value, int dimensions)
-=======
 void CheckHnswIndexDimensions(Relation index, Datum arrayDatum, int dimensions)
->>>>>>> 0d26de59
 {
     ArrayType   *array;
     int          n_items;
