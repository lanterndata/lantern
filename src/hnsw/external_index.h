--- conflicted
+++ resolved
@@ -83,6 +83,8 @@
 
     ExtraDirtiedBufs *extra_dirted;
 
+    FullyAssociativeCache fa_cache;
+
     dlist_head takenbuffers;
 } RetrieverCtx;
 
@@ -91,16 +93,7 @@
 #if LANTERNDB_COPYNODES
     char *buf;
 #else
-<<<<<<< HEAD
     Buffer buf;
-=======
-
-    Buffer *takenbuffers;
-    int     takenbuffers_next;
-
-    FullyAssociativeCache fa_cache;
-
->>>>>>> 5c794a42
 #endif
     dlist_node node;
 } BufferNode;
