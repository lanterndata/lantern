ARG VERSION=15
ARG PGVECTOR_VERSION=0.4.4
ARG IMAGE_TAG=$VERSION-bookworm

FROM postgres:$IMAGE_TAG
ARG VERSION
ARG PGVECTOR_VERSION

WORKDIR /lanterndb

RUN apt update \
    # Fix the locales package version to prevent unexpected updates
    && apt-mark hold locales \
    && apt install -y --no-install-recommends \
       build-essential \
       cmake \
       postgresql-server-dev-$VERSION \
       gdb \
       wget \
       python3-pip \
       python3-dev \
       sudo \
       curl \
       git-all \
       tmux \
       clang-format \
<<<<<<< HEAD
    && pip install libtmux --break-system-packages \
    && cd /tmp && git clone --branch v0.4.4 https://github.com/pgvector/pgvector.git && cd pgvector && make && make install
=======
    && pip install libtmux --break-system-packages && \
    # Install pgvector 0.4.4 (latest compatible version with LanternDB)
    wget -O pgvector.tar.gz https://github.com/pgvector/pgvector/archive/refs/tags/v${PGVECTOR_VERSION}.tar.gz && \
    tar xzf pgvector.tar.gz && \
    cd pgvector-${PGVECTOR_VERSION} && \
    make && make install
>>>>>>> 4646afc7

COPY . .

# Build lanterndb
RUN rm -rf build \
    && mkdir build \
    && cd build \
    && cmake -DUSEARCH_NO_MARCH_NATIVE=ON -DCMAKE_BUILD_TYPE=Debug .. \
    && make install

# Install benchmarking tools in build folder
RUN git clone https://github.com/lanterndata/benchmark \
    && cd benchmark \
    && pip install -r core/requirements.txt --break-system-packages \
    && pip install -r external/requirements.txt --break-system-packages
ENV DATABASE_URL=postgres://postgres:postgres@localhost:5432/postgres<|MERGE_RESOLUTION|>--- conflicted
+++ resolved
@@ -24,17 +24,12 @@
        git-all \
        tmux \
        clang-format \
-<<<<<<< HEAD
-    && pip install libtmux --break-system-packages \
-    && cd /tmp && git clone --branch v0.4.4 https://github.com/pgvector/pgvector.git && cd pgvector && make && make install
-=======
     && pip install libtmux --break-system-packages && \
     # Install pgvector 0.4.4 (latest compatible version with LanternDB)
     wget -O pgvector.tar.gz https://github.com/pgvector/pgvector/archive/refs/tags/v${PGVECTOR_VERSION}.tar.gz && \
     tar xzf pgvector.tar.gz && \
     cd pgvector-${PGVECTOR_VERSION} && \
     make && make install
->>>>>>> 4646afc7
 
 COPY . .
 
